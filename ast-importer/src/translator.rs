--- conflicted
+++ resolved
@@ -938,29 +938,17 @@
             CExprKind::InitList(ty, ref ids) => {
                 let resolved = &self.ast_context.resolve_type(ty.ctype).kind;
 
-<<<<<<< HEAD
                 match resolved {
                     &CTypeKind::ConstantArray(ty, n) => {
                         // Convert all of the provided initializer values
                         let mut stmts: Vec<Stmt> = vec![];
                         let mut vals: Vec<P<Expr>> = vec![];
                         for v in ids {
-                            let mut x = self.convert_expr(true, *v);
+                            let mut x = self.convert_expr(ExprUse::RValue, *v);
                             stmts.append(&mut x.stmts);
                             vals.push(x.val);
                         }
-=======
-                if let &CTypeKind::ConstantArray(ty, n) = resolved {
-
-                    // Convert all of the provided initializer values
-                    let mut stmts: Vec<Stmt> = vec![];
-                    let mut vals: Vec<P<Expr>> = vec![];
-                    for v in ids {
-                        let mut x = self.convert_expr(ExprUse::RValue, *v);
-                        stmts.append(&mut x.stmts);
-                        vals.push(x.val);
-                    }
->>>>>>> 788992cb
+
 
                         // Pad out the array literal with default values to the desired size
                         for _i in ids.len()..n {
@@ -972,7 +960,7 @@
                             val: mk().array_expr(vals),
                         }
                     }
-                    &CTypeKind::Record { .. } => {
+                    &CTypeKind::Struct { .. } => {
                         WithStmts::new(
                             mk().call_expr(mk().ident_expr("default"), vec![] as Vec<P<Expr>>)
                         )
