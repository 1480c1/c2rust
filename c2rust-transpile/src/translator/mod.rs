use std::cell::RefCell;
use std::ops::Index;
use std::path::{self, PathBuf};
use std::{char, io};

use dtoa;

use failure::{err_msg, Context, Fail};
use indexmap::{IndexMap, IndexSet};

use rustc_data_structures::sync::Lrc;
use syntax::ast::*;
use syntax::parse::token::{DelimToken, Nonterminal, Token};
use syntax::print::pprust::*;
use syntax::ptr::*;
use syntax::tokenstream::{TokenStream, TokenTree};
use syntax::{ast, with_globals};
use syntax_pos::{Span, DUMMY_SP};

use crate::rust_ast::comment_store::CommentStore;
use crate::rust_ast::item_store::ItemStore;
use crate::rust_ast::traverse::Traversal;
use c2rust_ast_builder::{mk, Builder};

use crate::c_ast;
use crate::c_ast::iterators::{DFExpr, SomeId};
use crate::c_ast::*;
use crate::cfg;
use crate::convert_type::TypeConverter;
use crate::renamer::Renamer;
use crate::with_stmts::WithStmts;
use crate::TranspilerConfig;
use c2rust_ast_exporter::clang_ast::LRValue;

mod assembly;
mod bitfields;
mod builtins;
mod literals;
mod main_function;
mod named_references;
mod operators;
mod simd;
mod variadic;

pub use crate::diagnostics::{TranslationError, TranslationErrorKind};
use crate::CrateSet;
use crate::PragmaVec;

#[derive(Debug, Copy, Clone, PartialEq)]
pub enum DecayRef {
    Yes,
    Default,
    No,
}

impl DecayRef {
    // Here we give intrinsic meaning to default to equate to yes/true
    // when actually evaluated
    pub fn is_yes(&self) -> bool {
        match self {
            DecayRef::Yes => true,
            DecayRef::Default => true,
            DecayRef::No => false,
        }
    }

    #[inline]
    pub fn is_no(&self) -> bool {
        !self.is_yes()
    }

    pub fn set_default_to_no(&mut self) {
        if *self == DecayRef::Default {
            *self = DecayRef::No;
        }
    }
}

impl From<bool> for DecayRef {
    fn from(b: bool) -> Self {
        match b {
            true => DecayRef::Yes,
            false => DecayRef::No,
        }
    }
}

#[derive(Debug, Copy, Clone)]
pub enum ReplaceMode {
    None,
    Extern,
}

#[derive(Copy, Clone, Debug)]
pub struct ExprContext {
    used: bool,
    is_static: bool,
    is_const: bool,
    decay_ref: DecayRef,
    is_bitfield_write: bool,
    needs_address: bool,
    ternary_needs_parens: bool,
    expanding_macro: Option<CDeclId>,
}

impl ExprContext {
    pub fn used(self) -> Self {
        ExprContext { used: true, ..self }
    }
    pub fn unused(self) -> Self {
        ExprContext {
            used: false,
            ..self
        }
    }
    pub fn is_used(&self) -> bool {
        self.used
    }
    pub fn is_unused(&self) -> bool {
        !self.used
    }
    pub fn decay_ref(self) -> Self {
        ExprContext {
            decay_ref: DecayRef::Yes,
            ..self
        }
    }
    pub fn not_static(self) -> Self {
        ExprContext {
            is_static: false,
            ..self
        }
    }
    pub fn static_(self) -> Self {
        ExprContext {
            is_static: true,
            ..self
        }
    }
    pub fn set_static(self, is_static: bool) -> Self {
        ExprContext { is_static, ..self }
    }
    pub fn set_const(self, is_const: bool) -> Self {
        ExprContext { is_const, ..self }
    }
    pub fn is_bitfield_write(&self) -> bool {
        self.is_bitfield_write
    }
    pub fn set_bitfield_write(self, is_bitfield_write: bool) -> Self {
        ExprContext {
            is_bitfield_write,
            ..self
        }
    }
    pub fn needs_address(&self) -> bool {
        self.needs_address
    }
    pub fn set_needs_address(self, needs_address: bool) -> Self {
        ExprContext {
            needs_address,
            ..self
        }
    }

    /// Are we expanding the given macro in the current context?
    pub fn expanding_macro(&self, mac: &CDeclId) -> bool {
        match self.expanding_macro {
            Some(expanding) => expanding == *mac,
            None => false,
        }
    }
    pub fn set_expanding_macro(self, mac: CDeclId) -> Self {
        ExprContext {
            expanding_macro: Some(mac),
            ..self
        }
    }
}

#[derive(Clone, Debug)]
pub struct FunContext {
    /// The name of the function we're currently translating
    name: Option<String>,
    /// The va_list decl that we promote to a Rust function arg
    promoted_va_decl: Option<CDeclId>,
    /// The va_list decls that we did not promote because they were `va_copy`ed.
    copied_va_decls: Option<IndexSet<CDeclId>>,
}

impl FunContext {
    pub fn new() -> Self {
        FunContext {
            name: None,
            promoted_va_decl: None,
            copied_va_decls: None,
        }
    }

    pub fn enter_new(&mut self, fn_name: &str) {
        self.name = Some(fn_name.to_string());
        self.promoted_va_decl = None;
        self.copied_va_decls = None;
    }

    pub fn get_name<'a>(&'a self) -> &'a str {
        return self.name.as_ref().unwrap();
    }
}

pub struct Translation<'c> {
    // Translation environment
    pub ast_context: TypedAstContext,
    pub tcfg: &'c TranspilerConfig,

    // Accumulated outputs
    pub features: RefCell<IndexSet<&'static str>>,
    pub item_store: RefCell<ItemStore>,
    sectioned_static_initializers: RefCell<Vec<Stmt>>,
    extern_crates: RefCell<IndexSet<&'static str>>,

    // Translation state and utilities
    type_converter: RefCell<TypeConverter>,
    renamer: RefCell<Renamer<CDeclId>>,
    zero_inits: RefCell<IndexMap<CDeclId, WithStmts<P<Expr>>>>,
    function_context: RefCell<FunContext>,
    potential_flexible_array_members: RefCell<IndexSet<CDeclId>>,
    macro_types: RefCell<IndexMap<CDeclId, CQualTypeId>>,

    // Comment support
    pub comment_context: RefCell<CommentContext>, // Incoming comments
    pub comment_store: RefCell<CommentStore>,     // Outgoing comments

    // Mod block defintion reorganization
    mod_blocks: RefCell<IndexMap<PathBuf, ItemStore>>,

    // Mod names to try to stop collisions from happening
    mod_names: RefCell<IndexMap<String, PathBuf>>,

    // The file that the translator is operating on w/o its extension
    main_file: PathBuf,
}

fn simple_metaitem(name: &str) -> NestedMetaItem {
    let meta_item = mk().meta_item(vec![name], MetaItemKind::Word);

    mk().nested_meta_item(NestedMetaItem::MetaItem(meta_item))
}

fn cast_int(val: P<Expr>, name: &str) -> P<Expr> {
    let opt_literal_val = match val.node {
        ExprKind::Lit(ref l) => match l.node {
            LitKind::Int(i, _) => Some(i),
            _ => None,
        },
        _ => None,
    };
    match opt_literal_val {
        Some(i) => mk().lit_expr(mk().int_lit(i, name)),
        None => mk().cast_expr(val, mk().path_ty(vec![name])),
    }
}

/// Pointer offset that casts its argument to isize
fn pointer_offset(ptr: P<Expr>, offset: P<Expr>) -> P<Expr> {
    pointer_offset_isize(ptr, cast_int(offset, "isize"))
}

/// Pointer offset that requires its argument to have type isize
fn pointer_offset_isize(ptr: P<Expr>, offset: P<Expr>) -> P<Expr> {
    mk().method_call_expr(ptr, "offset", vec![offset])
}

fn pointer_neg_offset(ptr: P<Expr>, offset: P<Expr>) -> P<Expr> {
    let offset = cast_int(offset, "isize");
    pointer_neg_offset_isize(ptr, offset)
}

fn pointer_neg_offset_isize(ptr: P<Expr>, offset: P<Expr>) -> P<Expr> {
    mk().method_call_expr(ptr, "offset", vec![mk().unary_expr(ast::UnOp::Neg, offset)])
}

/// Given an expression with type Option<fn(...)->...>, unwrap
/// the Option and return the function.
fn unwrap_function_pointer(ptr: P<Expr>) -> P<Expr> {
    let err_msg = mk().lit_expr(mk().str_lit("non-null function pointer"));
    mk().method_call_expr(ptr, "expect", vec![err_msg])
}

fn transmute_expr(source_ty: P<Ty>, target_ty: P<Ty>, expr: P<Expr>, no_std: bool) -> P<Expr> {
    let type_args = match (&source_ty.node, &target_ty.node) {
        (TyKind::Infer, TyKind::Infer) => Vec::new(),
        (_, TyKind::Infer) => vec![source_ty],
        _ => vec![source_ty, target_ty],
    };
    let std_or_core = if no_std { "core" } else { "std" };
    let mut path = vec![
        mk().path_segment(""),
        mk().path_segment(std_or_core),
        mk().path_segment("mem"),
    ];

    if type_args.is_empty() {
        path.push(mk().path_segment("transmute"));
    } else {
        path.push(mk().path_segment_with_args("transmute", mk().angle_bracketed_args(type_args)));
    }

    mk().call_expr(mk().path_expr(path), vec![expr])
}

fn vec_expr(val: P<Expr>, count: P<Expr>) -> P<Expr> {
    let from_elem = mk().path_expr(vec!["", "std", "vec", "from_elem"]);
    mk().call_expr(from_elem, vec![val, count])
}

pub fn stmts_block(mut stmts: Vec<Stmt>) -> P<Block> {
    if stmts.len() == 1 {
        if let StmtKind::Expr(ref e) = stmts[0].node {
            if let ExprKind::Block(ref b, None) = e.node {
                return b.clone();
            }
        }
    }

    if stmts.len() > 0 {
        let n = stmts.len() - 1;
        let s = stmts.remove(n);
        stmts.push(s.add_trailing_semicolon())
    }

    mk().block(stmts)
}

// Generate link attributes needed to ensure that the generated Rust libraries have the right symbol
// values.
fn mk_linkage(in_extern_block: bool, new_name: &str, old_name: &str) -> Builder {
    if new_name == old_name {
        mk().single_attr("no_mangle") // Don't touch my name Rust!
    } else if in_extern_block {
        mk().str_attr("link_name", old_name) // Look for this name
    } else {
        mk().str_attr("export_name", old_name) // Make sure you actually name it this
    }
}

pub fn signed_int_expr(value: i64) -> P<Expr> {
    if value < 0 {
        mk().unary_expr(
            ast::UnOp::Neg,
            mk().lit_expr(mk().int_lit((-value) as u128, "")),
        )
    } else {
        mk().lit_expr(mk().int_lit(value as u128, ""))
    }
}

// This should only be used for tests
fn prefix_names(translation: &mut Translation, prefix: &str) {
    for (&decl_id, ref mut decl) in &mut translation.ast_context.c_decls {
        match decl.kind {
            CDeclKind::Function {
                ref mut name,
                ref body,
                ..
            } if body.is_some() => {
                // SIMD types are imported and do not need to be renamed
                if name.starts_with("_mm") {
                    continue;
                }

                name.insert_str(0, prefix);

                translation.renamer.borrow_mut().insert(decl_id, &name);
            }
            CDeclKind::Variable {
                ref mut ident,
                has_static_duration,
                has_thread_duration,
                ..
            } if has_static_duration || has_thread_duration => ident.insert_str(0, &prefix),
            _ => (),
        }
    }
}

// This function is meant to create module names, for modules being created with the
// `--reorganize-modules` flag. So what is done is, change '.' && '-' to '_', and depending
// on whether there is a collision or not prepend the prior directory name to the path name.
// To check for collisions, a IndexMap with the path name(key) and the path(value) associated with
// the name. If the path name is in use, but the paths differ there is a collision.
fn clean_path(mod_names: &RefCell<IndexMap<String, PathBuf>>, path: &path::Path) -> String {
    fn path_to_str(path: &path::Path) -> String {
        path.file_name()
            .unwrap()
            .to_str()
            .unwrap()
            .replace('.', "_")
            .replace('-', "_")
    }

    let mut file_path: String = path_to_str(path);
    let mut mod_names = mod_names.borrow_mut();
    if !mod_names.contains_key(&file_path.clone()) {
        mod_names.insert(file_path.clone(), path.to_path_buf());
    } else {
        let mod_path = mod_names.get(&file_path.clone()).unwrap();
        // A collision in the module names has occured.
        // Ex: types.h can be included from
        // /usr/include/bits and /usr/include/sys
        if mod_path != path {
            let path_copy = path.to_path_buf();
            let split_path: Vec<PathBuf> = path_copy
                .parent()
                .unwrap()
                .iter()
                .map(|os| PathBuf::from(os))
                .collect();

            let mut to_prepend = path_to_str(split_path.last().unwrap());
            to_prepend.push('_');
            file_path.insert_str(0, &to_prepend);
        }
    }
    file_path
}

pub fn translate_failure(tcfg: &TranspilerConfig, msg: &str) {
    error!("{}", msg);
    if tcfg.fail_on_error {
        panic!();
    }
}

pub fn translate(
    ast_context: TypedAstContext,
    tcfg: &TranspilerConfig,
    main_file: PathBuf,
) -> (String, PragmaVec, CrateSet) {
    let mut t = Translation::new(ast_context, tcfg, main_file);
    let ctx = ExprContext {
        used: true,
        is_static: false,
        is_const: false,
        decay_ref: DecayRef::Default,
        is_bitfield_write: false,
        needs_address: false,
        ternary_needs_parens: false,
        expanding_macro: None,
    };

    if t.tcfg.reorganize_definitions {
        t.use_feature("custom_attribute");
    }

    if tcfg.emit_no_std {
        t.extern_crates.borrow_mut().insert("core");
    }

    t.extern_crates.borrow_mut().insert("libc");

    // Headers often pull in declarations that are unused;
    // we simplify the translator output by omitting those.
    t.ast_context.prune_unused_decls();

    enum Name<'a> {
        VarName(&'a str),
        TypeName(&'a str),
        AnonymousType,
        NoName,
    }

    fn some_type_name(s: Option<&str>) -> Name {
        match s {
            None => Name::AnonymousType,
            Some(r) => Name::TypeName(r),
        }
    }

    // Used for testing; so that we don't overlap with C function names
    if let Some(ref prefix) = t.tcfg.prefix_function_names {
        prefix_names(&mut t, prefix);
    }

    // `with_globals` sets up a thread-local variable required by the syntax crate.
    with_globals(|| {
        // Identify typedefs that name unnamed types and collapse the two declarations
        // into a single name and declaration, eliminating the typedef altogether.
        for (&decl_id, decl) in &t.ast_context.c_decls {
            if let CDeclKind::Typedef { ref name, typ, .. } = decl.kind {
                if let Some(subdecl_id) = t
                    .ast_context
                    .resolve_type(typ.ctype)
                    .kind
                    .as_underlying_decl()
                {
                    let is_unnamed = match t.ast_context[subdecl_id].kind {
                        CDeclKind::Struct { name: None, .. }
                        | CDeclKind::Union { name: None, .. }
                        | CDeclKind::Enum { name: None, .. } => true,

                        // Detect case where typedef and struct share the same name.
                        // In this case the purpose of the typedef was simply to eliminate
                        // the need for the 'struct' tag when refering to the type name.
                        CDeclKind::Struct {
                            name: Some(ref target_name),
                            ..
                        }
                        | CDeclKind::Union {
                            name: Some(ref target_name),
                            ..
                        }
                        | CDeclKind::Enum {
                            name: Some(ref target_name),
                            ..
                        } => name == target_name,

                        _ => false,
                    };

                    if is_unnamed
                        && !t
                            .ast_context
                            .prenamed_decls
                            .values()
                            .find(|decl_id| *decl_id == &subdecl_id)
                            .is_some()
                    {
                        t.ast_context.prenamed_decls.insert(decl_id, subdecl_id);

                        t.type_converter
                            .borrow_mut()
                            .declare_decl_name(decl_id, name);
                        t.type_converter
                            .borrow_mut()
                            .alias_decl_name(subdecl_id, decl_id);
                    }
                }
            }
        }

        // Helper function that returns true if there is either a matching typedef or its
        // corresponding struct/union/enum
        fn contains(prenamed_decls: &IndexMap<CDeclId, CDeclId>, decl_id: &CDeclId) -> bool {
            (prenamed_decls.contains_key(decl_id)
                || prenamed_decls.values().find(|id| *id == decl_id).is_some())
        }

        // Populate renamer with top-level names
        for (&decl_id, decl) in &t.ast_context.c_decls {
            let decl_name = match decl.kind {
                _ if contains(&t.ast_context.prenamed_decls, &decl_id) => Name::NoName,
                CDeclKind::Struct { ref name, .. } => {
                    some_type_name(name.as_ref().map(String::as_str))
                }
                CDeclKind::Enum { ref name, .. } => {
                    some_type_name(name.as_ref().map(String::as_str))
                }
                CDeclKind::Union { ref name, .. } => {
                    some_type_name(name.as_ref().map(String::as_str))
                }
                CDeclKind::Typedef { ref name, .. } => Name::TypeName(name),
                CDeclKind::Function { ref name, .. } => Name::VarName(name),
                CDeclKind::EnumConstant { ref name, .. } => Name::VarName(name),
                CDeclKind::Variable { ref ident, .. }
                    if t.ast_context.c_decls_top.contains(&decl_id) =>
                {
                    Name::VarName(ident)
                }
                CDeclKind::MacroObject { ref name, .. } => Name::VarName(name),
                _ => Name::NoName,
            };
            match decl_name {
                Name::NoName => (),
                Name::AnonymousType => {
                    t.type_converter
                        .borrow_mut()
                        .declare_decl_name(decl_id, "unnamed");
                }
                Name::TypeName(name) => {
                    t.type_converter
                        .borrow_mut()
                        .declare_decl_name(decl_id, name);
                }
                Name::VarName(name) => {
                    t.renamer.borrow_mut().insert(decl_id, &name);
                }
            }
        }

        {
            let convert_type = |decl_id: CDeclId, decl: &CDecl| {
                let decl_file_path = decl
                    .loc
                    .as_ref()
                    .map(|loc| &loc.file_path)
                    .into_iter()
                    .flatten()
                    .next();
                let main_file_path = &t.main_file;

                if t.tcfg.reorganize_definitions && decl_file_path != Some(main_file_path) {
                    t.generate_submodule_imports(decl_id, decl_file_path);
                }

                match t.convert_decl(ctx, decl_id) {
                    Ok(ConvertedDecl::Item(item)) => {
                        t.insert_item(item, decl_file_path, main_file_path)
                    }
                    Ok(ConvertedDecl::ForeignItem(item)) => {
                        t.insert_foreign_item(item, decl_file_path, &main_file_path)
                    }
                    Ok(ConvertedDecl::NoItem) => {}
                    Err(e) => {
                        let ref k = t.ast_context.c_decls.get(&decl_id).map(|x| &x.kind);
                        let msg = format!("Skipping declaration {:?} due to error: {}", k, e);
                        translate_failure(&t.tcfg, &msg)
                    }
                }
            };

            // Export all types
            for (&decl_id, decl) in &t.ast_context.c_decls {
                let needs_export = match decl.kind {
                    CDeclKind::Struct { .. } => true,
                    CDeclKind::Enum { .. } => true,
                    CDeclKind::EnumConstant { .. } => true,
                    CDeclKind::Union { .. } => true,
                    CDeclKind::Typedef { .. } =>
                    // Only check the key as opposed to `contains` because the key should be the
                    // typedef id
                    {
                        !t.ast_context.prenamed_decls.contains_key(&decl_id)
                    }
                    _ => false,
                };
                if needs_export {
                    convert_type(decl_id, decl);
                }
            }

            // Export macros after the rest of the decls so we can reference all
            // types
            if tcfg.translate_const_macros {
                for (&decl_id, decl) in &t.ast_context.c_decls {
                    if let CDeclKind::MacroObject { .. } = decl.kind {
                        convert_type(decl_id, decl);
                    }
                }
            }
        }

        // Export top-level value declarations
        for top_id in &t.ast_context.c_decls_top {
            let needs_export = match t.ast_context.c_decls[top_id].kind {
                CDeclKind::Function { is_implicit, .. } => !is_implicit,
                CDeclKind::Variable { .. } => true,
                _ => false,
            };
            if needs_export {
                let decl_opt = t.ast_context.c_decls.get(top_id);
                let decl = decl_opt.as_ref().unwrap();
                let decl_file_path = match decl.loc.as_ref().map(|loc| &loc.file_path) {
                    Some(Some(s)) => Some(s),
                    _ => None,
                };
                let main_file_path = &t.main_file;

                if t.tcfg.reorganize_definitions && decl_file_path != Some(main_file_path) {
                    t.generate_submodule_imports(*top_id, decl_file_path);
                }

                match t.convert_decl(ctx, *top_id) {
                    Ok(ConvertedDecl::Item(mut item)) => t.item_store.borrow_mut().items.push(item),
                    Ok(ConvertedDecl::ForeignItem(item)) => {
                        t.insert_foreign_item(item, decl_file_path, main_file_path)
                    }
                    Ok(ConvertedDecl::NoItem) => {}
                    Err(e) => {
                        let ref decl = t.ast_context.c_decls.get(top_id);
                        let msg = match decl {
                            Some(decl) => {
                                let decl_identifier = decl.kind.get_name().map_or_else(
                                    || {
                                        decl.loc
                                            .as_ref()
                                            .map_or("Unknown".to_string(), |l| format!("at {}", l))
                                    },
                                    |name| name.clone(),
                                );
                                format!("Failed to translate {}: {}", decl_identifier, e)
                            }
                            _ => format!("Failed to translate declaration: {}", e,),
                        };
                        translate_failure(&t.tcfg, &msg)
                    }
                }
            }
        }

        // Add the main entry point
        if let Some(main_id) = t.ast_context.c_main {
            match t.convert_main(main_id) {
                Ok(item) => t.item_store.borrow_mut().items.push(item),
                Err(e) => {
                    let msg = format!("Failed to translate main: {}", e);
                    translate_failure(&t.tcfg, &msg)
                }
            }
        }

        // Initialize global statics when necessary
        if !t.sectioned_static_initializers.borrow().is_empty() {
            let (initializer_fn, initializer_static) = t.generate_global_static_init();
            let items = &mut t.item_store.borrow_mut().items;

            items.push(initializer_fn);
            items.push(initializer_static);
        }

        let pragmas = t.get_pragmas();
        let crates = t.extern_crates.borrow().clone();
        // pass all converted items to the Rust pretty printer
        let translation = to_string(|s| {
            print_header(s, &t)?;

            // Re-order comments
            let mut traverser = t.comment_store.into_inner().into_comment_traverser();
            let mut mod_items: Vec<P<Item>> = Vec::new();

            // Header Reorganization: Submodule Item Stores
            for (file_path, ref mut mod_item_store) in t.mod_blocks.borrow_mut().iter_mut() {
                mod_items.push(make_submodule(
                    mod_item_store,
                    file_path,
                    &t.item_store,
                    &t.mod_names,
                ));
            }

            // Global Item Store
            let (items, foreign_items, uses) = t.item_store.borrow_mut().drain();

            mod_items = mod_items
                .into_iter()
                .map(|p_i| p_i.map(|i| traverser.traverse_item(i)))
                .collect();
            let foreign_items: Vec<ForeignItem> = foreign_items
                .into_iter()
                .map(|fi| traverser.traverse_foreign_item(fi))
                .collect();
            let items: Vec<P<Item>> = items
                .into_iter()
                .map(|p_i| p_i.map(|i| traverser.traverse_item(i)))
                .collect();

            s.comments()
                .get_or_insert(vec![])
                .extend(traverser.into_comment_store().into_comments());

            for mod_item in mod_items {
                s.print_item(&*mod_item)?;
            }

            // This could have been merged in with items below; however, it's more idiomatic to have
            // imports near the top of the file than randomly scattered about. Also, there is probably
            // no reason to have comments associated with imports so it doesn't need to go through
            // the above comment store process
            for use_item in uses.into_items() {
                s.print_item(&use_item)?;
            }

            if !foreign_items.is_empty() {
                s.print_item(&mk().abi("C").foreign_items(foreign_items))?
            }

            // Add the items accumulated
            for x in items {
                s.print_item(&*x)?;
            }

            Ok(())
        });
        (translation, pragmas, crates)
    })
}

fn make_submodule(
    submodule_item_store: &mut ItemStore,
    file_path: &path::Path,
    global_item_store: &RefCell<ItemStore>,
    mod_names: &RefCell<IndexMap<String, PathBuf>>,
) -> P<Item> {
    let (mut items, foreign_items, uses) = submodule_item_store.drain();
    let file_path_str = file_path.to_str().expect("Found invalid unicode");
    let mod_name = clean_path(mod_names, file_path);
    let mut global_item_store = global_item_store.borrow_mut();

    for item in items.iter() {
        let ident_name = item.ident.name.as_str();
        let use_path = vec!["self".into(), mod_name.clone()];

        global_item_store
            .uses
            .get_mut(use_path)
            .insert(&*ident_name);
    }

    for foreign_item in foreign_items.iter() {
        let ident_name = foreign_item.ident.name.as_str();
        let use_path = vec!["self".into(), mod_name.clone()];

        global_item_store
            .uses
            .get_mut(use_path)
            .insert(&*ident_name);
    }

    for item in uses.into_items() {
        items.push(item);
    }

    if !foreign_items.is_empty() {
        items.push(mk().abi("C").foreign_items(foreign_items));
    }

    mk().vis("pub")
        .str_attr("header_src", file_path_str)
        .mod_item(mod_name, mk().mod_(items))
}

/// Pretty-print the leading pragmas and extern crate declarations
fn print_header(s: &mut State, t: &Translation) -> io::Result<()> {
    if t.tcfg.emit_modules {
        s.print_item(&mk().use_item(vec!["libc"], None as Option<Ident>))?;
    } else {
        let pragmas = t.get_pragmas();
        for (key, mut values) in pragmas {
            values.sort();
            let value_attr_vec = values
                .into_iter()
                .map(|value| mk().nested_meta_item(mk().meta_item(vec![value], MetaItemKind::Word)))
                .collect::<Vec<_>>();
            let item = mk().meta_item(vec![key], MetaItemKind::List(value_attr_vec));
            for attr in mk().meta_item_attr(AttrStyle::Inner, item).as_inner_attrs() {
                s.print_attribute(&attr)?;
            }
        }

        if t.tcfg.cross_checks {
            let mut xcheck_plugin_args: Vec<NestedMetaItem> = vec![];
            for config_file in &t.tcfg.cross_check_configs {
                let file_lit = mk().str_lit(config_file);
                let file_item = mk().meta_item(vec!["config_file"], file_lit);
                xcheck_plugin_args.push(mk().nested_meta_item(file_item));
            }
            let xcheck_plugin_item = mk().meta_item(
                vec!["c2rust_xcheck_plugin"],
                MetaItemKind::List(xcheck_plugin_args),
            );
            let plugin_args = vec![mk().nested_meta_item(xcheck_plugin_item)];
            let plugin_item = mk().meta_item(vec!["plugin"], MetaItemKind::List(plugin_args));
            for attr in mk()
                .meta_item_attr(AttrStyle::Inner, plugin_item)
                .as_inner_attrs()
            {
                s.print_attribute(&attr)?;
            }
        }

        if t.tcfg.emit_no_std {
            s.print_attribute(&mk().single_attr("no_std").as_inner_attrs()[0])?;
        }

        // Add `extern crate X;` to the top of the file
        for crate_name in t.extern_crates.borrow().iter() {
            s.print_item(&mk().extern_crate_item(*crate_name, None))?;
        }

        if t.tcfg.cross_checks {
            s.print_item(
                &mk()
                    .single_attr("macro_use")
                    .extern_crate_item("c2rust_xcheck_derive", None),
            )?;
            s.print_item(
                &mk()
                    .single_attr("macro_use")
                    .extern_crate_item("c2rust_xcheck_runtime", None),
            )?;
            // When cross-checking, always use the system allocator
            let sys_alloc_path = vec!["", "std", "alloc", "System"];
            s.print_item(&mk().single_attr("global_allocator").static_item(
                "C2RUST_ALLOC",
                mk().path_ty(sys_alloc_path.clone()),
                mk().path_expr(sys_alloc_path),
            ))?;
        }
    }
    Ok(())
}

/// Convert a boolean expression to a c_int
fn bool_to_int(val: P<Expr>) -> P<Expr> {
    mk().cast_expr(val, mk().path_ty(vec!["libc", "c_int"]))
}

/// This represents all of the ways a C expression can be used in a C program. Making this
/// distinction is important for:
///
///   * not generating a bunch of unnecessary code, e.g., the expression `p = 1` evaluates `1`,
///     but when used in a statement like `p = 1;`, we don't care about this, so we can translate
///     to the Rust `p = 1` (even if it evaluates to the unit type). We get this behaviour by
///     translating expression statements using `ExprUse::Unused`.
///
///   * handling `volatile` properly, e.g., suppose `volatile int n, *p;` and `int x;`.
///     Then, `x = n` is a volatile read of `n` but `p = &n` is not. We get this behaviour
///     by translating the argument of `&` using `ExprUse::LValue` and the right hand side of `=`
///
///     using `ExprUse::RValue`.
///
///   * handling `volatile` properly
///
/// See `Translation::convert_expr` for more details.
#[derive(Copy, Clone, Debug, PartialOrd, PartialEq, Ord, Eq)]
pub enum ExprUse {
    /// expressions interesting only for their side-effects - we don't care about their values
    Unused,
    /// expressions used for their values
    Used,
}

/// Declarations can be converted into a normal item, or into a foreign item.
/// Foreign items are called out specially because we'll combine all of them
/// into a single extern block at the end of translation.
#[derive(Debug)]
pub enum ConvertedDecl {
    ForeignItem(ForeignItem),
    Item(P<Item>),
    NoItem,
}

impl<'c> Translation<'c> {
    pub fn new(
        mut ast_context: TypedAstContext,
        tcfg: &'c TranspilerConfig,
        main_file: PathBuf,
    ) -> Self {
        let comment_context = RefCell::new(CommentContext::new(&mut ast_context));
        let mut type_converter = TypeConverter::new(tcfg.emit_no_std);

        if tcfg.translate_valist {
            type_converter.translate_valist = true
        }

        Translation {
            features: RefCell::new(IndexSet::new()),
            item_store: RefCell::new(ItemStore::new()),
            type_converter: RefCell::new(type_converter),
            ast_context,
            tcfg,
            renamer: RefCell::new(Renamer::new(&[
                // Keywords currently in use
                "as", "break", "const", "continue", "crate", "else", "enum", "extern", "false",
                "fn", "for", "if", "impl", "in", "let", "loop", "match", "mod", "move", "mut",
                "pub", "ref", "return", "Self", "self", "static", "struct", "super", "trait",
                "true", "type", "unsafe", "use", "where", "while", "dyn",
                // Keywords reserved for future use
                "abstract", "alignof", "become", "box", "do", "final", "macro", "offsetof",
                "override", "priv", "proc", "pure", "sizeof", "typeof", "unsized", "virtual",
                "async", "try", "yield", // Prevent use for other reasons
                "main",  // prelude names
                "drop", "Some", "None", "Ok", "Err",
            ])),
            zero_inits: RefCell::new(IndexMap::new()),
            function_context: RefCell::new(FunContext::new()),
            potential_flexible_array_members: RefCell::new(IndexSet::new()),
            macro_types: RefCell::new(IndexMap::new()),
            comment_context,
            comment_store: RefCell::new(CommentStore::new()),
            sectioned_static_initializers: RefCell::new(Vec::new()),
            mod_blocks: RefCell::new(IndexMap::new()),
            mod_names: RefCell::new(IndexMap::new()),
            main_file,
            extern_crates: RefCell::new(IndexSet::new()),
        }
    }

    /// Called when translation makes use of a language feature that will require a feature-gate.
    pub fn use_feature(&self, feature: &'static str) {
        self.features.borrow_mut().insert(feature);
    }

    pub fn get_pragmas(&self) -> PragmaVec {
        let mut features = vec![];
        features.extend(self.features.borrow().iter());
        features.extend(self.type_converter.borrow().features_used());
        let mut pragmas: PragmaVec = vec![(
            "allow",
            vec![
                "non_upper_case_globals",
                "non_camel_case_types",
                "non_snake_case",
                "dead_code",
                "mutable_transmutes",
                "unused_mut",
                "unused_assignments",
            ],
        )];
        if self.tcfg.cross_checks {
            features.append(&mut vec!["plugin", "custom_attribute"]);
            pragmas.push(("cross_check", vec!["yes"]));
        }

        if !features.is_empty() {
            pragmas.push(("feature", features));
        }
        pragmas
    }

    // This node should _never_ show up in the final generated code. This is an easy way to notice
    // if it does.
    pub fn panic_or_err(&self, msg: &str) -> P<Expr> {
        self.panic_or_err_helper(msg, self.tcfg.panic_on_translator_failure)
    }

    pub fn panic(&self, msg: &str) -> P<Expr> {
        self.panic_or_err_helper(msg, true)
    }

    fn panic_or_err_helper(&self, msg: &str, panic: bool) -> P<Expr> {
        let macro_name = if panic { "panic" } else { "compile_error" };
        let macro_msg = vec![Token::Interpolated(Lrc::new(Nonterminal::NtExpr(
            mk().lit_expr(mk().str_lit(msg)),
        )))]
        .into_iter()
        .collect::<TokenStream>();
        mk().mac_expr(mk().mac(vec![macro_name], macro_msg, MacDelimiter::Parenthesis))
    }

    fn mk_cross_check(&self, mk: Builder, args: Vec<&str>) -> Builder {
        if self.tcfg.cross_checks {
            mk.call_attr("cross_check", args)
        } else {
            mk
        }
    }

    /// Determines whether we need to use the `const_transmute` feature.
    /// Modeled after `static_initializer_is_unsafe`.
    fn static_initializer_needs_const_transmute(&self, expr_id: Option<CExprId>) -> bool {
        if let Some(expr_id) = expr_id {
            // Have initializer
            let iter = DFExpr::new(&self.ast_context, expr_id.into());

            // Look for function pointer casts
            for i in iter {
                let expr_id = match i {
                    SomeId::Expr(expr_id) => expr_id,
                    _ => unreachable!("Found static initializer type other than expr"),
                };

                match self.ast_context[expr_id].kind {
                    CExprKind::ImplicitCast(_, _, CastKind::FunctionToPointerDecay, _, _)
                    | CExprKind::ExplicitCast(_, _, CastKind::FunctionToPointerDecay, _, _) => {
                        return true; // Found cast that needs transmute
                    }
                    _ => {}
                }
            }

            false // No function pointer cast found
        } else {
            false // No initializer
        }
    }

    fn static_initializer_is_unsafe(&self, expr_id: Option<CExprId>, qty: CQualTypeId) -> bool {
        // SIMD types are always unsafe in statics
        match self.ast_context.resolve_type(qty.ctype).kind {
            CTypeKind::Vector(..) => return true,
            CTypeKind::ConstantArray(ctype, ..) => {
                let kind = &self.ast_context.resolve_type(ctype).kind;

                if let CTypeKind::Vector(..) = kind {
                    return true;
                }
            }
            _ => {}
        }

        // Get the initializer if there is one
        let expr_id = match expr_id {
            Some(expr_id) => expr_id,
            None => return false,
        };

        // Look for code which can only be translated unsafely
        let iter = DFExpr::new(&self.ast_context, expr_id.into());

        for i in iter {
            let expr_id = match i {
                SomeId::Expr(expr_id) => expr_id,
                _ => unreachable!("Found static initializer type other than expr"),
            };

            match self.ast_context[expr_id].kind {
                CExprKind::DeclRef(_, _, LRValue::LValue) => return true,
                CExprKind::ImplicitCast(_, _, CastKind::IntegralToPointer, _, _)
                | CExprKind::ExplicitCast(_, _, CastKind::IntegralToPointer, _, _)
                | CExprKind::ImplicitCast(_, _, CastKind::FunctionToPointerDecay, _, _)
                | CExprKind::ExplicitCast(_, _, CastKind::FunctionToPointerDecay, _, _) => {
                    return true;
                }
                _ => {}
            }
        }

        false
    }

    /// The purpose of this function is to decide on whether or not a static initializer's
    /// translation is able to be compiled as a valid rust static initializer
    fn static_initializer_is_uncompilable(&self, expr_id: Option<CExprId>) -> bool {
        use crate::c_ast::BinOp::{Add, Divide, Modulus, Multiply, Subtract};
        use crate::c_ast::CastKind::{IntegralToPointer, PointerToIntegral};
        use crate::c_ast::UnOp::{AddressOf, Negate};

        let expr_id = match expr_id {
            Some(expr_id) => expr_id,
            None => return false,
        };

        let iter = DFExpr::new(&self.ast_context, expr_id.into());

        for i in iter {
            let expr_id = match i {
                SomeId::Expr(expr_id) => expr_id,
                _ => unreachable!("Found static initializer type other than expr"),
            };

            match self.ast_context[expr_id].kind {
                // Technically we're being conservative here, but it's only the most
                // contrived array indexing initializers that would be accepted
                CExprKind::ArraySubscript(..) => return true,
                CExprKind::Member(..) => return true,

                CExprKind::Conditional(..) => return true,
                CExprKind::Unary(typ, Negate, _, _) => {
                    if self
                        .ast_context
                        .resolve_type(typ.ctype)
                        .kind
                        .is_unsigned_integral_type()
                    {
                        return true;
                    }
                }
                CExprKind::ImplicitCast(_, _, PointerToIntegral, _, _) => return true,
                CExprKind::Binary(typ, op, _, _, _, _) => {
                    let problematic_op = match op {
                        Add | Subtract | Multiply | Divide | Modulus => true,
                        _ => false,
                    };

                    if problematic_op {
                        let k = &self.ast_context.resolve_type(typ.ctype).kind;
                        if k.is_unsigned_integral_type() || k.is_pointer() {
                            return true;
                        }
                    }
                }
                CExprKind::Unary(_, AddressOf, expr_id, _) => {
                    if let CExprKind::Member(_, expr_id, _, _, _) = self.ast_context[expr_id].kind {
                        if let CExprKind::DeclRef(..) = self.ast_context[expr_id].kind {
                            return true;
                        }
                    }
                }
                CExprKind::InitList(qtype, _, _, _) => {
                    let ty = &self.ast_context.resolve_type(qtype.ctype).kind;

                    match ty {
                        CTypeKind::Struct(decl_id) => {
                            let decl = &self.ast_context[*decl_id].kind;

                            if let CDeclKind::Struct {
                                fields: Some(fields),
                                ..
                            } = decl
                            {
                                for field_id in fields {
                                    let field_decl = &self.ast_context[*field_id].kind;

                                    if let CDeclKind::Field {
                                        bitfield_width: Some(_),
                                        ..
                                    } = field_decl
                                    {
                                        return true;
                                    }
                                }
                            }
                        }
                        _ => {}
                    }
                }
                CExprKind::ImplicitCast(qtype, _, IntegralToPointer, _, _)
                | CExprKind::ExplicitCast(qtype, _, IntegralToPointer, _, _) => {
                    if let CTypeKind::Pointer(qtype) =
                        self.ast_context.resolve_type(qtype.ctype).kind
                    {
                        if let CTypeKind::Function(..) =
                            self.ast_context.resolve_type(qtype.ctype).kind
                        {
                            return true;
                        }
                    }
                }
                _ => {}
            }
        }

        false
    }

    fn add_static_initializer_to_section(
        &self,
        name: &str,
        typ: CQualTypeId,
        init: &mut P<Expr>,
    ) -> Result<(), TranslationError> {
        let mut default_init = self.implicit_default_expr(typ.ctype, true)?.to_expr();

        std::mem::swap(init, &mut default_init);

        let root_lhs_expr = mk().path_expr(vec![name]);
        let assign_expr = mk().assign_expr(root_lhs_expr, default_init);
        let stmt = mk().expr_stmt(assign_expr);

        self.sectioned_static_initializers.borrow_mut().push(stmt);

        Ok(())
    }

    fn generate_global_static_init(&mut self) -> (P<Item>, P<Item>) {
        // If we don't want to consume self.sectioned_static_initializers for some reason, we could clone the vec
        let sectioned_static_initializers = self.sectioned_static_initializers.replace(Vec::new());

        let fn_name = self
            .renamer
            .borrow_mut()
            .pick_name("run_static_initializers");
        let fn_ty = FunctionRetTy::Default(DUMMY_SP);
        let fn_decl = mk().fn_decl(vec![], fn_ty, false);
        let fn_block = mk().block(sectioned_static_initializers);
        let fn_attributes = self.mk_cross_check(mk(), vec!["none"]);
        let fn_item = fn_attributes
            .unsafe_()
            .abi("C")
            .fn_item(&fn_name, &fn_decl, fn_block);

        let static_attributes = mk()
            .single_attr("used")
            .call_attr(
                "cfg_attr",
                vec!["target_os = \"linux\"", "link_section = \".init_array\""],
            )
            .call_attr(
                "cfg_attr",
                vec!["target_os = \"windows\"", "link_section = \".CRT$XIB\""],
            )
            .call_attr(
                "cfg_attr",
                vec![
                    "target_os = \"macos\"",
                    "link_section = \"__DATA,__mod_init_func\"",
                ],
            );
        let static_array_size = mk().lit_expr(mk().int_lit(1, LitIntType::Unsuffixed));
        let static_ty = mk().array_ty(
            mk().unsafe_().abi("C").barefn_ty(fn_decl),
            static_array_size,
        );
        let static_val = mk().array_expr(vec![mk().path_expr(vec![fn_name])]);
        let static_item = static_attributes.static_item("INIT_ARRAY", static_ty, static_val);

        (fn_item, static_item)
    }

    fn convert_decl(
        &self,
        ctx: ExprContext,
        decl_id: CDeclId,
    ) -> Result<ConvertedDecl, TranslationError> {
        let mut s = {
            let decl_cmt = self
                .comment_context
                .borrow_mut()
                .remove_decl_comment(decl_id);
            self.comment_store.borrow_mut().add_comment_lines(decl_cmt)
        };

        let decl = self
            .ast_context
            .c_decls
            .get(&decl_id)
            .ok_or_else(|| format_err!("Missing decl {:?}", decl_id))?;

        let _src_loc = &decl.loc;

        match decl.kind {
            CDeclKind::Struct { fields: None, .. }
            | CDeclKind::Union { fields: None, .. }
            | CDeclKind::Enum {
                integral_type: None,
                ..
            } => {
                self.use_feature("extern_types");
                let name = self
                    .type_converter
                    .borrow()
                    .resolve_decl_name(decl_id)
                    .unwrap();
                let extern_item = mk().span(s).pub_().ty_foreign_item(name);
                Ok(ConvertedDecl::ForeignItem(extern_item))
            }

            CDeclKind::Struct {
                fields: Some(ref fields),
                is_packed,
                manual_alignment,
                max_field_alignment,
                platform_byte_size,
                ..
            } => {
                let name = self
                    .type_converter
                    .borrow()
                    .resolve_decl_name(decl_id)
                    .unwrap();
                let mut has_bitfields = false;

                // Check if the last field might be a flexible array member
                if let Some(last_id) = fields.last() {
                    let field_decl = &self.ast_context[*last_id];
                    if let CDeclKind::Field { typ, .. } = field_decl.kind {
                        if self.ast_context.maybe_flexible_array(typ.ctype) {
                            self.potential_flexible_array_members
                                .borrow_mut()
                                .insert(*last_id);
                        }
                    }
                }

                // Gather up all the field names and field types
                let mut field_entries = vec![];
                let mut field_info = Vec::new();

                for &x in fields {
                    match self.ast_context.index(x).kind {
                        CDeclKind::Field {
                            ref name,
                            typ,
                            bitfield_width,
                            platform_bit_offset,
                            platform_type_bitwidth,
                        } => {
                            let name = self
                                .type_converter
                                .borrow_mut()
                                .declare_field_name(decl_id, x, name);

                            has_bitfields |= bitfield_width.is_some();

                            field_info.push((
                                name.clone(),
                                typ.clone(),
                                bitfield_width,
                                platform_bit_offset,
                                platform_type_bitwidth,
                            ));

                            let typ = self.convert_type(typ.ctype)?;

                            field_entries.push(mk().span(s).pub_().struct_field(name, typ));
                        }
                        _ => {
                            return Err(TranslationError::generic(
                                "Found non-field in record field list",
                            ))
                        }
                    }
                }

                if has_bitfields {
                    return self.convert_bitfield_struct_decl(
                        name,
                        manual_alignment,
                        platform_byte_size,
                        s,
                        field_info,
                    );
                }

                let mut reprs = vec![simple_metaitem("C")];

                if is_packed || max_field_alignment == Some(1) {
                    reprs.push(simple_metaitem("packed"));
                };
                // https://github.com/rust-lang/rust/issues/33626
                if let Some(alignment) = manual_alignment {
                    let lit = mk().int_lit(alignment as u128, LitIntType::Unsuffixed);
                    let inner = mk().meta_item(
                        vec!["align"],
                        MetaItemKind::List(vec![
                            mk().nested_meta_item(NestedMetaItem::Literal(lit))
                        ]),
                    );
                    reprs.push(mk().nested_meta_item(NestedMetaItem::MetaItem(inner)));
                };

                let repr_attr = mk().meta_item(vec!["repr"], MetaItemKind::List(reprs));

                Ok(ConvertedDecl::Item(
                    mk().span(s)
                        .pub_()
                        .call_attr("derive", vec!["Copy", "Clone"])
                        .meta_item_attr(AttrStyle::Outer, repr_attr)
                        .struct_item(name, field_entries),
                ))
            }

            CDeclKind::Union {
                fields: Some(ref fields),
                ..
            } => {
                let name = self
                    .type_converter
                    .borrow()
                    .resolve_decl_name(decl_id)
                    .unwrap();

                let mut field_syns = vec![];
                for &x in fields {
                    let field_decl = self.ast_context.index(x);
                    match field_decl.kind {
                        CDeclKind::Field { ref name, typ, .. } => {
                            let name = self
                                .type_converter
                                .borrow_mut()
                                .declare_field_name(decl_id, x, name);
                            let typ = self.convert_type(typ.ctype)?;
                            field_syns.push(mk().span(s).pub_().struct_field(name, typ))
                        }
                        _ => {
                            return Err(TranslationError::generic(
                                "Found non-field in record field list",
                            ))
                        }
                    }
                }

                Ok(if field_syns.is_empty() {
                    // Empty unions are a GNU extension, but Rust doesn't allow empty unions.
                    ConvertedDecl::Item(
                        mk().span(s)
                            .pub_()
                            .call_attr("derive", vec!["Copy", "Clone"])
                            .call_attr("repr", vec!["C"])
                            .struct_item(name, vec![]),
                    )
                } else {
                    ConvertedDecl::Item(
                        mk().span(s)
                            .pub_()
                            .call_attr("derive", vec!["Copy", "Clone"])
                            .call_attr("repr", vec!["C"])
                            .union_item(name, field_syns),
                    )
                })
            }

            CDeclKind::Field { .. } => Err(TranslationError::generic(
                "Field declarations should be handled inside structs/unions",
            )),

            CDeclKind::Enum {
                integral_type: Some(integral_type),
                ..
            } => {
                let enum_name = &self
                    .type_converter
                    .borrow()
                    .resolve_decl_name(decl_id)
                    .expect("Enums should already be renamed");
                let ty = self.convert_type(integral_type.ctype)?;
                Ok(ConvertedDecl::Item(
                    mk().span(s).pub_().type_item(enum_name, ty),
                ))
            }

            CDeclKind::EnumConstant { value, .. } => {
                let name = self
                    .renamer
                    .borrow_mut()
                    .get(&decl_id)
                    .expect("Enum constant not named");
                let enum_id = self.ast_context.parents[&decl_id];
                let enum_name = self
                    .type_converter
                    .borrow()
                    .resolve_decl_name(enum_id)
                    .expect("Enums should already be renamed");
                let ty = mk().path_ty(mk().path(vec![enum_name]));
                let val = match value {
                    ConstIntExpr::I(value) => signed_int_expr(value),
                    ConstIntExpr::U(value) => {
                        mk().lit_expr(mk().int_lit(value as u128, LitIntType::Unsuffixed))
                    }
                };

                Ok(ConvertedDecl::Item(
                    mk().span(s).pub_().const_item(name, ty, val),
                ))
            }

            // We can allow non top level function declarations (i.e. extern
            // declarations) without any problem. Clang doesn't support nested
            // functions, so we will never see nested function definitions.

            CDeclKind::Function {
                is_global,
                is_inline,
                is_extern,
                typ,
                ref name,
                ref parameters,
                body,
                ref attrs,
                ..
            } => {
                let new_name = &self
                    .renamer
                    .borrow()
                    .get(&decl_id)
                    .expect("Functions should already be renamed");

                if self.import_simd_function(new_name)? {
                    return Ok(ConvertedDecl::NoItem);
                }

                let (ret, is_var): (Option<CQualTypeId>, bool) =
                    match self.ast_context.resolve_type(typ).kind {
                        CTypeKind::Function(ret, _, is_var, is_noreturn, _) => {
                            (if is_noreturn { None } else { Some(ret) }, is_var)
                        }
                        ref k => {
                            return Err(format_err!(
                                "Type of function {:?} was not a function type, got {:?}",
                                decl_id,
                                k
                            )
                            .into())
                        }
                    };

                let mut args: Vec<(CDeclId, String, CQualTypeId)> = vec![];
                for param_id in parameters {
                    if let CDeclKind::Variable { ref ident, typ, .. } =
                        self.ast_context.index(*param_id).kind
                    {
                        args.push((*param_id, ident.clone(), typ))
                    } else {
                        return Err(TranslationError::generic(
                            "Parameter is not variable declaration",
                        ));
                    }
                }

                let is_main = self.ast_context.c_main == Some(decl_id);

                let converted_function = self.convert_function(
                    ctx, s, is_global, is_inline, is_main, is_var, is_extern, new_name, name,
                    &args, ret, body, attrs,
                );

                converted_function.or_else(|e| match self.tcfg.replace_unsupported_decls {
                    ReplaceMode::Extern if body.is_none() => self.convert_function(
                        ctx, s, is_global, false, is_main, is_var, is_extern, new_name, name,
                        &args, ret, None, attrs,
                    ),
                    _ => Err(e),
                })
            }

            CDeclKind::Typedef { ref typ, .. } => {
                let new_name = &self
                    .type_converter
                    .borrow()
                    .resolve_decl_name(decl_id)
                    .unwrap();

                if self.import_simd_typedef(new_name) {
                    return Ok(ConvertedDecl::NoItem);
                }

                let ty = self.convert_type(typ.ctype)?;
                Ok(ConvertedDecl::Item(
                    mk().span(s).pub_().type_item(new_name, ty),
                ))
            }

            // Externally-visible variable without initializer (definition elsewhere)
            CDeclKind::Variable {
                is_externally_visible: true,
                has_static_duration,
                has_thread_duration,
                is_defn: false,
                ref ident,
                initializer,
                typ,
                ref attrs,
                ..
            } => {
                assert!(
                    has_static_duration || has_thread_duration,
                    "An extern variable must be static or thread-local"
                );
                assert!(
                    initializer.is_none(),
                    "An extern variable that isn't a definition can't have an initializer"
                );

                if has_thread_duration {
                    self.use_feature("thread_local");
                }

                let new_name = self
                    .renamer
                    .borrow()
                    .get(&decl_id)
                    .expect("Variables should already be renamed");
                let (ty, mutbl, _) = self.convert_variable(ctx.static_(), None, typ)?;
                // When putting extern statics into submodules, they need to be public to be accessible
                let visibility = if self.tcfg.reorganize_definitions {
                    "pub"
                } else {
                    ""
                };
                let mut extern_item = mk_linkage(true, &new_name, ident)
                    .span(s)
                    .set_mutbl(mutbl)
                    .vis(visibility);
                if has_thread_duration {
                    extern_item = extern_item.single_attr("thread_local");
                }

                for attr in attrs {
                    extern_item = match attr {
                        c_ast::Attribute::Alias(aliasee) => {
                            extern_item.str_attr("link_name", aliasee)
                        }
                        _ => continue,
                    };
                }

                Ok(ConvertedDecl::ForeignItem(
                    extern_item.static_foreign_item(&new_name, ty),
                ))
            }

            // Static-storage or thread-local variable with initializer (definition here)
            CDeclKind::Variable {
                has_static_duration,
                has_thread_duration,
                is_externally_visible,
                ref ident,
                initializer,
                typ,
                ref attrs,
                ..
            } if has_static_duration || has_thread_duration => {
                if has_thread_duration {
                    self.use_feature("thread_local");
                }

                let new_name = &self
                    .renamer
                    .borrow()
                    .get(&decl_id)
                    .expect("Variables should already be renamed");

                // Collect problematic static initializers and offload them to sections for the linker
                // to initialize for us
                let (ty, init) = if self.static_initializer_is_uncompilable(initializer) {
                    // Note: We don't pass has_static_duration through here. Extracted initializers
                    // are run outside of the static initializer.
                    let (ty, _, init) =
                        self.convert_variable(ctx.not_static(), initializer, typ)?;

                    let mut init = init?.to_expr();

                    let comment = String::from("// Initialized in run_static_initializers");
                    // REVIEW: We might want to add the comment to the original span comments
                    s = self
                        .comment_store
                        .borrow_mut()
                        .add_comment_lines(vec![comment]);

                    self.add_static_initializer_to_section(new_name, typ, &mut init)?;

                    (ty, init)
                } else {
                    let (ty, _, init) = self.convert_variable(ctx.static_(), initializer, typ)?;
<<<<<<< HEAD

                    if self.static_initializer_needs_const_transmute(initializer) {
                        self.use_feature("const_transmute");
                    }

                    let init = if self.static_initializer_is_unsafe(initializer, typ) {
                        let mut init = init?;
                        init.stmts.push(mk().expr_stmt(init.val));
                        let init = mk().unsafe_().block(init.stmts);

                        mk().block_expr(init)
                    } else {
                        let init = init?;
                        assert!(
                            init.stmts.is_empty(),
                            "Expected no side-effects in static initializer"
                        );
                        init.val
                    };
=======
                    let mut init = init?;
                    // TODO: Replace this by relying entirely on
                    // WithStmts.is_unsafe() of the translated variable
                    if self.static_initializer_is_unsafe(initializer, typ) {
                        init.set_unsafe()
                    }
                    let init = init.to_unsafe_pure_expr()
                        .ok_or_else(|| {
                            format_err!("Expected no side-effects in static initializer")
                        })?;
>>>>>>> afd9c8e9

                    (ty, init)
                };

                let static_def = if is_externally_visible {
                    mk_linkage(false, new_name, ident).pub_().abi("C")
                } else {
                    mk()
                };

                // Force mutability due to the potential for raw pointers occuring in the type
                // and because we may be assigning to these variables in the external initializer
                let mut static_def = static_def.span(s).mutbl();
                if has_thread_duration {
                    static_def = static_def.single_attr("thread_local");
                }

                // Add static attributes
                for attr in attrs {
                    static_def = match attr {
                        c_ast::Attribute::Used => static_def.single_attr("used"),
                        c_ast::Attribute::Section(name) => {
                            static_def.str_attr("link_section", name)
                        }
                        _ => continue,
                    }
                }

                Ok(ConvertedDecl::Item(
                    static_def.static_item(new_name, ty, init),
                ))
            }

            CDeclKind::Variable { .. } => Err(TranslationError::generic(
                "This should be handled in 'convert_decl_stmt'",
            )),
            //ref k => Err(format_err!("Translation not implemented for {:?}", k).into()),
            CDeclKind::MacroObject {
                ref replacements, ..
            } => {
                let name = self
                    .renamer
                    .borrow_mut()
                    .get(&decl_id)
                    .expect("Macro object not named");

                trace!("Expanding macro {:?}: {:?}", decl_id, self.ast_context[decl_id]);

                let maybe_replacement = self.canonical_macro_replacement(
                    ctx.set_const(true).set_expanding_macro(decl_id),
                    &replacements,
                );

                if let Some((replacement, qual_ty)) = maybe_replacement {
                    self.macro_types.borrow_mut().insert(decl_id, qual_ty);
                    let ty = self.convert_type(qual_ty.ctype)?;

                    Ok(ConvertedDecl::Item(mk().span(s).pub_().const_item(
                        name,
                        ty,
                        replacement,
                    )))
                } else {
                    Ok(ConvertedDecl::NoItem)
                }
            }
        }
    }

    fn canonical_macro_replacement(
        &self,
        ctx: ExprContext,
        replacements: &[CExprId],
    ) -> Option<(P<Expr>, CQualTypeId)> {
        replacements
            .iter()
            .find_map(|id| {
                let kind = &self.ast_context[*id].kind;
                if let CExprKind::BadExpr = kind {
                    return None;
                }
                let ty = kind.get_qual_type().unwrap();
                let val = match self.convert_expr(ctx, *id) {
                    Ok(val) => val,
                    Err(_) => return None,
                };
                val.to_unsafe_pure_expr()
                    .map(|val| (val, ty))
            })

        // TODO: Validate that all replacements are equivalent and pick the most
        // common type to minimize casts.
    }

    /// Returns true iff type is a (pointer to)* the `va_list` structure type.
    /// Note: the logic is based on `TypeConverter::convert_pointer`.
    pub fn is_inner_type_valist(ctxt: &TypedAstContext, qtype: CQualTypeId) -> bool {
        match ctxt.resolve_type(qtype.ctype).kind {
            CTypeKind::Struct(struct_id) => {
                if let CDeclKind::Struct {
                    name: Some(ref struct_name),
                    ..
                } = ctxt[struct_id].kind
                {
                    if struct_name == "__va_list_tag" {
                        return true;
                    }
                }
                false
            }
            CTypeKind::Pointer(pointer_id) => Self::is_inner_type_valist(ctxt, pointer_id),
            _ => false,
        }
    }

    fn convert_function(
        &self,
        ctx: ExprContext,
        span: Span,
        is_global: bool,
        is_inline: bool,
        is_main: bool,
        is_variadic: bool,
        is_extern: bool,
        new_name: &str,
        name: &str,
        arguments: &[(CDeclId, String, CQualTypeId)],
        return_type: Option<CQualTypeId>,
        body: Option<CStmtId>,
        attrs: &IndexSet<c_ast::Attribute>,
    ) -> Result<ConvertedDecl, TranslationError> {
        self.function_context.borrow_mut().enter_new(name);

        let is_valist: bool = arguments
            .iter()
            .any(|&(_, _, typ)| Self::is_inner_type_valist(&self.ast_context, typ));
        if is_variadic || is_valist {
            if let Some(body_id) = body {
                if !self.is_well_formed_variadic(body_id) {
                    return Err(format_err!("Variadic function definition is not well-formed.").into());
                }
            }
        }

        self.with_scope(|| {
            let mut args: Vec<Arg> = vec![];

            // handle regular (non-variadic) arguments
            for &(decl_id, ref var, typ) in arguments {
                let (ty, mutbl, _) = self.convert_variable(ctx, None, typ)?;

                let pat = if var.is_empty() {
                    mk().wild_pat()
                } else {
                    // extern function declarations don't support/require mut patterns
                    let mutbl = if body.is_none() {
                        Mutability::Immutable
                    } else {
                        mutbl
                    };

                    let new_var = self
                        .renamer
                        .borrow_mut()
                        .insert(decl_id, var.as_str())
                        .expect(&format!(
                            "Failed to insert argument '{}' while converting '{}'",
                            var, name
                        ));

                    mk().set_mutbl(mutbl).ident_pat(new_var)
                };

                args.push(mk().arg(ty, pat))
            }

            // handle variadic arguments
            if is_variadic {
                if let Some(va_decl_id) = self.get_promoted_va_decl() {
                    // `register_va_arg` succeeded
                    let var = self
                        .renamer
                        .borrow_mut()
                        .get(&va_decl_id)
                        .expect(&format!("Failed to get name for variadic argument"));

                    // FIXME: detect mutability requirements
                    let pat = mk().set_mutbl(Mutability::Mutable).ident_pat(var);
                    args.push(mk().arg(mk().cvar_args_ty(), pat))
                } else {
                    args.push(mk().arg(mk().cvar_args_ty(), mk().wild_pat()))
                }
            }

            // handle return type
            let ret = match return_type {
                Some(return_type) => self.convert_type(return_type.ctype)?,
                None => mk().never_ty(),
            };
            let is_void_ret = return_type
                .map(|qty| self.ast_context[qty.ctype].kind == CTypeKind::Void)
                .unwrap_or(false);

            // If a return type is void, we should instead omit the unit type return,
            // -> (), to be more idiomatic
            let ret = if is_void_ret {
                FunctionRetTy::Default(DUMMY_SP)
            } else {
                FunctionRetTy::Ty(ret)
            };

            let decl = mk().fn_decl(args, ret, is_variadic);

            if let Some(body) = body {
                // Translating an actual function

                let ret = match return_type {
                    Some(return_type) => {
                        let ret_type_id: CTypeId =
                            self.ast_context.resolve_type_id(return_type.ctype);
                        if let CTypeKind::Void = self.ast_context.index(ret_type_id).kind {
                            cfg::ImplicitReturnType::Void
                        } else if is_main {
                            cfg::ImplicitReturnType::Main
                        } else {
                            cfg::ImplicitReturnType::NoImplicitReturnType
                        }
                    }
                    _ => cfg::ImplicitReturnType::Void,
                };

                let mut body_stmts = vec![];
                for &(_, _, typ) in arguments {
                    body_stmts.append(&mut self.compute_variable_array_sizes(ctx, typ.ctype)?);
                }

                let body_ids = match self.ast_context.index(body).kind {
                    CStmtKind::Compound(ref stmts) => stmts,
                    _ => panic!("function body expects to be a compound statement"),
                };
                body_stmts.append(&mut self.convert_function_body(ctx, name, body_ids, ret)?);
                let block = stmts_block(body_stmts);

                // Only add linkage attributes if the function is `extern`
                let mut mk_ = if is_main {
                    // Cross-check this function as if it was called `main`
                    // FIXME: pass in a vector of NestedMetaItem elements,
                    // but strings have to do for now
                    self.mk_cross_check(mk(), vec!["entry(djb2=\"main\")", "exit(djb2=\"main\")"])
                } else if is_global && !is_inline {
                    mk_linkage(false, new_name, name).abi("C").pub_()
                } else if is_inline && is_extern && !attrs.contains(&c_ast::Attribute::GnuInline) {
                    // c99 extern inline functions should be pub, but not gnu_inline attributed
                    // extern inlines, which become subject to their gnu89 visibility (private)

                    mk_linkage(false, new_name, name).abi("C").pub_()
                } else {
                    mk().abi("C")
                };

                for attr in attrs {
                    mk_ = match attr {
                        c_ast::Attribute::AlwaysInline => mk_.single_attr("inline(always)"),
                        c_ast::Attribute::Cold => mk_.single_attr("cold"),
                        c_ast::Attribute::NoInline => mk_.single_attr("inline(never)"),
                        _ => continue,
                    };
                }

                // If this function is just a regular inline
                if is_inline && !attrs.contains(&c_ast::Attribute::AlwaysInline) {
                    mk_ = mk_.single_attr("inline");
                }

                Ok(ConvertedDecl::Item(
                    mk_.span(span).unsafe_().fn_item(new_name, decl, block),
                ))
            } else {
                // Translating an extern function declaration

                // When putting extern fns into submodules, they need to be public to be accessible
                let visibility = if self.tcfg.reorganize_definitions {
                    "pub"
                } else {
                    ""
                };

                let mut mk_ = mk_linkage(true, new_name, name).span(span).vis(visibility);

                for attr in attrs {
                    mk_ = match attr {
                        c_ast::Attribute::Alias(aliasee) => mk_.str_attr("link_name", aliasee),
                        _ => continue,
                    };
                }

                let function_decl = mk_.fn_foreign_item(new_name, decl);

                Ok(ConvertedDecl::ForeignItem(function_decl))
            }
        })
    }

    pub fn convert_cfg(
        &self,
        name: &str,
        graph: cfg::Cfg<cfg::Label, cfg::StmtOrDecl>,
        store: cfg::DeclStmtStore,
        live_in: IndexSet<CDeclId>,
        cut_out_trailing_ret: bool,
    ) -> Result<Vec<Stmt>, TranslationError> {
        if self.tcfg.dump_function_cfgs {
            graph
                .dump_dot_graph(
                    &self.ast_context,
                    &store,
                    self.tcfg.dump_cfg_liveness,
                    self.tcfg.use_c_loop_info,
                    format!("{}_{}.dot", "cfg", name),
                )
                .expect("Failed to write CFG .dot file");
        }
        if self.tcfg.json_function_cfgs {
            graph
                .dump_json_graph(&store, format!("{}_{}.json", "cfg", name))
                .expect("Failed to write CFG .json file");
        }

        let (lifted_stmts, relooped) = cfg::relooper::reloop(
            graph,
            store,
            self.tcfg.simplify_structures,
            self.tcfg.use_c_loop_info,
            self.tcfg.use_c_multiple_info,
            live_in,
        );

        if self.tcfg.dump_structures {
            eprintln!("Relooped structures:");
            for s in &relooped {
                eprintln!("  {:#?}", s);
            }
        }

        let current_block_ident = self.renamer.borrow_mut().pick_name("current_block");
        let current_block = mk().ident_expr(&current_block_ident);
        let mut stmts: Vec<Stmt> = lifted_stmts;
        if cfg::structures::has_multiple(&relooped) {
            if self.tcfg.fail_on_multiple {
                panic!("Uses of `current_block' are illegal with `--fail-on-multiple'.");
            }

            let current_block_ty = if self.tcfg.debug_relooper_labels {
                mk().ref_lt_ty("'static", mk().path_ty(vec!["str"]))
            } else {
                mk().path_ty(vec!["u64"])
            };

            let local = mk().local(
                mk().mutbl().ident_pat(current_block_ident),
                Some(current_block_ty),
                None as Option<P<Expr>>,
            );
            stmts.push(mk().local_stmt(P(local)))
        }

        stmts.extend(cfg::structures::structured_cfg(
            &relooped,
            &mut self.comment_store.borrow_mut(),
            current_block,
            self.tcfg.debug_relooper_labels,
            cut_out_trailing_ret,
        )?);
        Ok(stmts)
    }

    fn convert_function_body(
        &self,
        ctx: ExprContext,
        name: &str,
        body_ids: &[CStmtId],
        ret: cfg::ImplicitReturnType,
    ) -> Result<Vec<Stmt>, TranslationError> {
        // Function body scope
        self.with_scope(|| {
            let (graph, store) = cfg::Cfg::from_stmts(self, ctx, body_ids, ret)?;
            self.convert_cfg(name, graph, store, IndexSet::new(), true)
        })
    }

    /// Convert a C expression to a rust boolean expression
    pub fn convert_condition(
        &self,
        ctx: ExprContext,
        target: bool,
        cond_id: CExprId,
    ) -> Result<WithStmts<P<Expr>>, TranslationError> {
        let ty_id = self.ast_context[cond_id]
            .kind
            .get_type()
            .ok_or_else(|| format_err!("bad condition type"))?;

        let null_pointer_case =
            |negated: bool, ptr: CExprId| -> Result<WithStmts<P<Expr>>, TranslationError> {
                let val = self.convert_expr(ctx.used().decay_ref(), ptr)?;
                let ptr_type = self.ast_context[ptr]
                    .kind
                    .get_type()
                    .ok_or_else(|| format_err!("bad pointer type for condition"))?;
                Ok(val.map(|e| {
                    if self.ast_context.is_function_pointer(ptr_type) {
                        if negated {
                            mk().method_call_expr(e, "is_some", vec![] as Vec<P<Expr>>)
                        } else {
                            mk().method_call_expr(e, "is_none", vec![] as Vec<P<Expr>>)
                        }
                    } else {
                        let is_null = mk().method_call_expr(e, "is_null", vec![] as Vec<P<Expr>>);
                        if negated {
                            mk().unary_expr(ast::UnOp::Not, is_null)
                        } else {
                            is_null
                        }
                    }
                }))
            };

        match self.ast_context[cond_id].kind {
            CExprKind::Binary(_, c_ast::BinOp::EqualEqual, null_expr, ptr, _, _)
                if self.ast_context.is_null_expr(null_expr) =>
            {
                null_pointer_case(!target, ptr)
            }

            CExprKind::Binary(_, c_ast::BinOp::EqualEqual, ptr, null_expr, _, _)
                if self.ast_context.is_null_expr(null_expr) =>
            {
                null_pointer_case(!target, ptr)
            }

            CExprKind::Binary(_, c_ast::BinOp::NotEqual, null_expr, ptr, _, _)
                if self.ast_context.is_null_expr(null_expr) =>
            {
                null_pointer_case(target, ptr)
            }

            CExprKind::Binary(_, c_ast::BinOp::NotEqual, ptr, null_expr, _, _)
                if self.ast_context.is_null_expr(null_expr) =>
            {
                null_pointer_case(target, ptr)
            }

            CExprKind::Unary(_, c_ast::UnOp::Not, subexpr_id, _) => {
                self.convert_condition(ctx, !target, subexpr_id)
            }

            _ => {
                // DecayRef could (and probably should) be Default instead of Yes here; however, as noted
                // in https://github.com/rust-lang/rust/issues/53772, you cant compare a reference (lhs) to
                // a ptr (rhs) (even though the reverse works!). We could also be smarter here and just
                // specify Yes for that particular case, given enough analysis.
                let val = self.convert_expr(ctx.used().decay_ref(), cond_id)?;
                Ok(val.map(|e| self.match_bool(target, ty_id, e)))
            }
        }
    }

    pub fn convert_decl_stmt(
        &self,
        ctx: ExprContext,
        decl_id: CDeclId,
    ) -> Result<Vec<Stmt>, TranslationError> {
        match self.convert_decl_stmt_info(ctx, decl_id)? {
            cfg::DeclStmtInfo {
                decl_and_assign: Some(d),
                ..
            } => Ok(d),
            _ => Err(TranslationError::generic(
                "convert_decl_stmt: couldn't get declaration and initialization info",
            )),
        }
    }

    /// Search for references to the given declaration in a value position
    /// inside the given expression. Uses of the declaration inside typeof
    /// operations are ignored because our translation will ignore them
    /// and use the computed types instead.
    fn has_decl_reference(&self, decl_id: CDeclId, expr_id: CExprId) -> bool {
        let mut iter = DFExpr::new(&self.ast_context, expr_id.into());
        while let Some(x) = iter.next() {
            match x {
                SomeId::Expr(e) => match self.ast_context[e].kind {
                    CExprKind::DeclRef(_, d, _) if d == decl_id => return true,
                    CExprKind::UnaryType(_, _, Some(_), _) => iter.prune(1),
                    _ => {}
                },
                SomeId::Type(t) => {
                    if let CTypeKind::TypeOfExpr(_) = self.ast_context[t].kind {
                        iter.prune(1);
                    }
                }
                _ => {}
            }
        }
        false
    }

    pub fn convert_decl_stmt_info(
        &self,
        ctx: ExprContext,
        decl_id: CDeclId,
    ) -> Result<cfg::DeclStmtInfo, TranslationError> {
        if self.is_promoted_va_decl(decl_id) {
            // `va_list` decl was promoted to arg
            self.use_feature("c_variadic");
            return Ok(cfg::DeclStmtInfo::empty());
        }

        match self.ast_context.index(decl_id).kind {
            CDeclKind::Variable {
                ref ident,
                has_static_duration: true,
                is_externally_visible: false,
                is_defn: true,
                initializer,
                typ,
                ..
            } => {
                if self.static_initializer_is_uncompilable(initializer) {
                    let ident2 = self
                        .renamer
                        .borrow_mut()
                        .insert_root(decl_id, ident)
                        .ok_or_else(|| {
                            TranslationError::generic(
                                "Unable to rename function scoped static initializer",
                            )
                        })?;
                    let (ty, _, init) = self.convert_variable(ctx.static_(), initializer, typ)?;
                    let default_init = self.implicit_default_expr(typ.ctype, true)?.to_expr();
                    let comment = String::from("// Initialized in run_static_initializers");
                    let span = self
                        .comment_store
                        .borrow_mut()
                        .add_comment_lines(vec![comment]);
                    let static_item =
                        mk().span(span)
                            .mutbl()
                            .static_item(&ident2, ty, default_init);
                    let mut init = init?;
                    init.set_unsafe();
                    let mut init = init.to_expr();

                    self.add_static_initializer_to_section(&ident2, typ, &mut init)?;
                    self.item_store.borrow_mut().items.push(static_item);

                    return Ok(cfg::DeclStmtInfo::empty());
                }
            }
            _ => {}
        };

        match self.ast_context.index(decl_id).kind {
            CDeclKind::Variable {
                has_static_duration: false,
                has_thread_duration: false,
                is_externally_visible: false,
                is_defn,
                ref ident,
                initializer,
                typ,
                ..
            } => {
                assert!(
                    is_defn,
                    "Only local variable definitions should be extracted"
                );

                let rust_name = self
                    .renamer
                    .borrow_mut()
                    .insert(decl_id, &ident)
                    .expect(&format!("Failed to insert variable '{}'", ident));

                if self.is_copied_va_decl(decl_id) {
                    // translate `va_list` declarations not promoted to an arg
                    // to `VaList` and do not emit an initializer.
                    let pat_mut = mk().set_mutbl("mut").ident_pat(rust_name.clone());
                    let ty = {
                        let std_or_core = if self.tcfg.emit_no_std { "core" } else { "std" };
                        let path = vec!["", std_or_core, "ffi", "VaList"];
                        mk().path_ty(path)
                    };
                    let local_mut = mk().local::<_, _, P<Expr>>(pat_mut, Some(ty), None);

                    return Ok(cfg::DeclStmtInfo::new(
                        vec![],                              // decl
                        vec![],                              // assign
                        vec![mk().local_stmt(P(local_mut))], // decl_and_assign
                    ));
                }

                let has_self_reference = if let Some(expr_id) = initializer {
                    self.has_decl_reference(decl_id, expr_id)
                } else {
                    false
                };

                let mut stmts = self.compute_variable_array_sizes(ctx, typ.ctype)?;

                let (ty, mutbl, init) = self.convert_variable(ctx, initializer, typ)?;
                let mut init = init?;

                stmts.append(init.stmts_mut());
                let init = init.into_value();

                let zeroed = self.implicit_default_expr(typ.ctype, false)?;
                let zeroed = if ctx.is_const {
                    zeroed.to_unsafe_pure_expr()
                } else {
                    zeroed.to_pure_expr()
                }.expect("Expected decl initializer to not have any statements");
                let pat_mut = mk().set_mutbl("mut").ident_pat(rust_name.clone());
                let local_mut = mk().local(pat_mut, Some(ty.clone()), Some(zeroed));
                if has_self_reference {
                    let assign = mk().assign_expr(mk().ident_expr(rust_name), init);

                    let mut assign_stmts = stmts.clone();
                    assign_stmts.push(mk().semi_stmt(assign.clone()));

                    let mut decl_and_assign = vec![mk().local_stmt(P(local_mut.clone()))];
                    decl_and_assign.append(&mut stmts);
                    decl_and_assign.push(mk().expr_stmt(assign));

                    Ok(cfg::DeclStmtInfo::new(
                        vec![mk().local_stmt(P(local_mut))],
                        assign_stmts,
                        decl_and_assign,
                    ))
                } else {
                    let pat = mk().set_mutbl(mutbl).ident_pat(rust_name.clone());

                    let type_annotation = if self.tcfg.reduce_type_annotations
                        && !self.should_assign_type_annotation(typ.ctype, initializer)
                    {
                        None
                    } else {
                        Some(ty)
                    };

                    let local = mk().local(pat, type_annotation, Some(init.clone()));
                    let assign = mk().assign_expr(mk().ident_expr(rust_name), init);

                    let mut assign_stmts = stmts.clone();
                    assign_stmts.push(mk().semi_stmt(assign));

                    let mut decl_and_assign = stmts;
                    decl_and_assign.push(mk().local_stmt(P(local)));

                    Ok(cfg::DeclStmtInfo::new(
                        vec![mk().local_stmt(P(local_mut))],
                        assign_stmts,
                        decl_and_assign,
                    ))
                }
            }

            ref decl => {
                let inserted = if let Some(ident) = decl.get_name() {
                    self.renamer.borrow_mut().insert(decl_id, &ident).is_some()
                } else {
                    false
                };

                // TODO: We need this because we can have multiple 'extern' decls of the same variable.
                //       When we do, we must make sure to insert into the renamer the first time, and
                //       then skip subsequent times.
                let skip = match decl {
                    &CDeclKind::Variable { .. } => !inserted,
                    &CDeclKind::Struct { .. } => true,
                    &CDeclKind::Union { .. } => true,
                    &CDeclKind::Enum { .. } => true,
                    &CDeclKind::Typedef { .. } => true,
                    _ => false,
                };

                if skip {
                    Ok(cfg::DeclStmtInfo::new(vec![], vec![], vec![]))
                } else {
                    let item = match self.convert_decl(ctx, decl_id)? {
                        ConvertedDecl::Item(item) => item,
                        ConvertedDecl::ForeignItem(item) => mk().abi("C").foreign_items(vec![item]),
                        ConvertedDecl::NoItem => return Ok(cfg::DeclStmtInfo::empty()),
                    };

                    Ok(cfg::DeclStmtInfo::new(
                        vec![mk().item_stmt(item.clone())],
                        vec![],
                        vec![mk().item_stmt(item)],
                    ))
                }
            }
        }
    }

    fn should_assign_type_annotation(
        &self,
        ctypeid: CTypeId,
        initializer: Option<CExprId>,
    ) -> bool {
        let initializer_kind = initializer.map(|expr_id| &self.ast_context[expr_id].kind);

        // If the RHS is a func call, we should be able to skip type annotation
        // because we get a type from the function return type
        if let Some(CExprKind::Call(_, _, _)) = initializer_kind {
            return false;
        }

        match self.ast_context.resolve_type(ctypeid).kind {
            CTypeKind::Pointer(CQualTypeId { ctype, .. }) => {
                match self.ast_context.resolve_type(ctype).kind {
                    CTypeKind::Function(..) => {
                        // Fn pointers need to be type annotated if null
                        if initializer.is_none() {
                            return true;
                        }

                        // None assignments don't prove enough type information unless there are follow-up assignments
                        if let Some(CExprKind::ImplicitCast(_, _, CastKind::NullToPointer, _, _)) =
                            initializer_kind
                        {
                            return true;
                        }

                        // We could set this to false and skip non null fn ptr annotations. This will work
                        // 99% of the time, however there is a strange case where fn ptr comparisons
                        // complain PartialEq is not implemented for the type inferred function type,
                        // but the identical type that is explicitly defined doesn't seem to have that issue
                        // Probably a rustc bug. See https://github.com/rust-lang/rust/issues/53861
                        true
                    }
                    _ => {
                        // Non function null ptrs provide enough information to skip
                        // type annotations; ie `= 0 as *const MyStruct;`
                        if initializer.is_none() {
                            return false;
                        }

                        if let Some(CExprKind::ImplicitCast(_, _, cast_kind, _, _)) =
                            initializer_kind
                        {
                            match cast_kind {
                                CastKind::NullToPointer => return false,
                                CastKind::ConstCast => return true,
                                _ => {}
                            };
                        }

                        // ref decayed ptrs generally need a type annotation
                        if let Some(CExprKind::Unary(_, c_ast::UnOp::AddressOf, _, _)) =
                            initializer_kind
                        {
                            return true;
                        }

                        false
                    }
                }
            }
            // For some reason we don't seem to apply type suffixes when 0-initializing
            // so type annotation is need for 0-init ints and floats at the moment, but
            // they could be simplified in favor of type suffixes
            CTypeKind::Bool
            | CTypeKind::Char
            | CTypeKind::SChar
            | CTypeKind::Short
            | CTypeKind::Int
            | CTypeKind::Long
            | CTypeKind::LongLong
            | CTypeKind::UChar
            | CTypeKind::UShort
            | CTypeKind::UInt
            | CTypeKind::ULong
            | CTypeKind::ULongLong
            | CTypeKind::LongDouble
            | CTypeKind::Int128
            | CTypeKind::UInt128 => initializer.is_none(),
            CTypeKind::Float | CTypeKind::Double => initializer.is_none(),
            CTypeKind::Struct(_) | CTypeKind::Union(_) | CTypeKind::Enum(_) => false,
            CTypeKind::Function(..) => unreachable!("Can't have a function directly as a type"),
            CTypeKind::Typedef(_) => unreachable!("Typedef should be expanded though resolve_type"),
            _ => true,
        }
    }

    fn convert_variable(
        &self,
        ctx: ExprContext,
        initializer: Option<CExprId>,
        typ: CQualTypeId,
    ) -> Result<
        (
            P<Ty>,
            Mutability,
            Result<WithStmts<P<Expr>>, TranslationError>,
        ),
        TranslationError,
    > {
        let init = match initializer {
            Some(x) => self.convert_expr(ctx.used(), x),
            None => self.implicit_default_expr(typ.ctype, ctx.is_static),
        };

        // Variable declarations for variable-length arrays use the type of a pointer to the
        // underlying array element
        let ty = if let CTypeKind::VariableArray(mut elt, _) =
            self.ast_context.resolve_type(typ.ctype).kind
        {
            elt = self.variable_array_base_type(elt);
            let ty = self.convert_type(elt)?;
            mk().path_ty(vec![
                mk().path_segment_with_args("Vec", mk().angle_bracketed_args(vec![ty]))
            ])
        } else {
            self.convert_type(typ.ctype)?
        };

        let mutbl = if typ.qualifiers.is_const {
            Mutability::Immutable
        } else {
            Mutability::Mutable
        };

        Ok((ty, mutbl, init))
    }

    fn convert_type(&self, type_id: CTypeId) -> Result<P<Ty>, TranslationError> {
        self.type_converter
            .borrow_mut()
            .convert(&self.ast_context, type_id)
    }

    /// Construct an expression for a NULL at any type, including forward declarations,
    /// function pointers, and normal pointers.
    fn null_ptr(&self, type_id: CTypeId, is_static: bool) -> Result<P<Expr>, TranslationError> {
        if self.ast_context.is_function_pointer(type_id) {
            return Ok(mk().path_expr(vec!["None"]));
        }

        let pointee = match self.ast_context.resolve_type(type_id).kind {
            CTypeKind::Pointer(pointee) => pointee,
            _ => return Err(TranslationError::generic("null_ptr requires a pointer")),
        };
        let ty = self.convert_type(type_id)?;
        let mut zero = mk().lit_expr(mk().int_lit(0, LitIntType::Unsuffixed));
        if is_static && !pointee.qualifiers.is_const {
            let mut qtype = pointee;
            qtype.qualifiers.is_const = true;
            self.use_feature("const_raw_ptr_to_usize_cast");
            let ty_ = self
                .type_converter
                .borrow_mut()
                .convert_pointer(&self.ast_context, qtype)?;
            zero = mk().cast_expr(zero, ty_);
        }
        Ok(mk().cast_expr(zero, ty))
    }

    /// Write to a `lhs` that is volatile
    pub fn volatile_write(
        &self,
        lhs: &P<Expr>,
        lhs_type: CQualTypeId,
        rhs: P<Expr>,
    ) -> Result<P<Expr>, TranslationError> {
        let addr_lhs = match lhs.node {
            ExprKind::Unary(ast::UnOp::Deref, ref e) => {
                if lhs_type.qualifiers.is_const {
                    let lhs_type = self.convert_type(lhs_type.ctype)?;
                    let ty = mk().mutbl().ptr_ty(lhs_type);

                    mk().cast_expr(e, ty)
                } else {
                    e.clone()
                }
            }
            _ => {
                let addr_lhs = mk().mutbl().addr_of_expr(lhs);

                let lhs_type = self.convert_type(lhs_type.ctype)?;
                let ty = mk().mutbl().ptr_ty(lhs_type);

                mk().cast_expr(addr_lhs, ty)
            }
        };
        let std_or_core = if self.tcfg.emit_no_std { "core" } else { "std" };

        Ok(mk().call_expr(
            mk().path_expr(vec!["", std_or_core, "ptr", "write_volatile"]),
            vec![addr_lhs, rhs],
        ))
    }

    /// Read from a `lhs` that is volatile
    pub fn volatile_read(
        &self,
        lhs: &P<Expr>,
        lhs_type: CQualTypeId,
    ) -> Result<P<Expr>, TranslationError> {
        let addr_lhs = match lhs.node {
            ExprKind::Unary(ast::UnOp::Deref, ref e) => {
                if !lhs_type.qualifiers.is_const {
                    let lhs_type = self.convert_type(lhs_type.ctype)?;
                    let ty = mk().ptr_ty(lhs_type);

                    mk().cast_expr(e, ty)
                } else {
                    e.clone()
                }
            }
            _ => {
                let addr_lhs = mk().addr_of_expr(lhs);

                let lhs_type = self.convert_type(lhs_type.ctype)?;
                let ty = mk().ptr_ty(lhs_type);

                mk().cast_expr(addr_lhs, ty)
            }
        };
        let std_or_core = if self.tcfg.emit_no_std { "core" } else { "std" };

        // We explicitly annotate the type of pointer we're reading from
        // in order to avoid omitted bit-casts to const from causing the
        // wrong type to be inferred via the result of the pointer.
        let mut path_parts: Vec<PathSegment> = vec![];
        for elt in vec!["", std_or_core, "ptr"] {
            path_parts.push(mk().path_segment(elt))
        }
        let elt_ty = self.convert_type(lhs_type.ctype)?;
        let ty_params = mk().angle_bracketed_args(vec![elt_ty]);
        let elt = mk().path_segment_with_args("read_volatile", ty_params);
        path_parts.push(elt);

        let read_volatile_expr = mk().path_expr(path_parts);
        Ok(mk().call_expr(read_volatile_expr, vec![addr_lhs]))
    }

    // Compute the offset multiplier for variable length array indexing
    // Rust type: usize
    pub fn compute_size_of_expr(&self, type_id: CTypeId) -> Option<P<Expr>> {
        match self.ast_context.resolve_type(type_id).kind {
            CTypeKind::VariableArray(elts, Some(counts)) => {
                let opt_esize = self.compute_size_of_expr(elts);
                let csize_name = self
                    .renamer
                    .borrow()
                    .get(&CDeclId(counts.0))
                    .expect("Failed to lookup VLA expression");
                let csize = mk().path_expr(vec![csize_name]);

                let val = match opt_esize {
                    None => csize,
                    Some(esize) => mk().binary_expr(BinOpKind::Mul, csize, esize),
                };
                Some(val)
            }
            _ => None,
        }
    }

    /// Variable element arrays are represented by a flat array of non-variable-length array
    /// elements. This function traverses potentially multiple levels of variable-length array
    /// to find the underlying element type.
    fn variable_array_base_type(&self, mut elt: CTypeId) -> CTypeId {
        while let CTypeKind::VariableArray(elt_, _) = self.ast_context.resolve_type(elt).kind {
            elt = elt_;
        }
        elt
    }

    /// This generates variables that store the computed sizes of the variable-length arrays in
    /// the given type.
    pub fn compute_variable_array_sizes(
        &self,
        ctx: ExprContext,
        mut type_id: CTypeId,
    ) -> Result<Vec<Stmt>, TranslationError> {
        let mut stmts = vec![];

        loop {
            match self.ast_context.resolve_type(type_id).kind {
                CTypeKind::Pointer(elt) => type_id = elt.ctype,
                CTypeKind::ConstantArray(elt, _) => type_id = elt,
                CTypeKind::VariableArray(elt, Some(expr_id)) => {
                    type_id = elt;

                    // Convert this expression
                    let expr = self.convert_expr(ctx.used(), expr_id)?
                        .and_then(|expr| {
                            let name = self
                                .renamer
                                .borrow_mut()
                                .insert(CDeclId(expr_id.0), "vla")
                                .unwrap(); // try using declref name?
                            // TODO: store the name corresponding to expr_id

                            let local = mk().local(
                                mk().ident_pat(name),
                                None as Option<P<Ty>>,
                                Some(mk().cast_expr(expr, mk().path_ty(vec!["usize"]))),
                            );

                            let res: Result<WithStmts<()>, TranslationError> = Ok(
                                WithStmts::new(vec![mk().local_stmt(P(local))], ())
                            );
                            res
                        })?;

                    stmts.extend(expr.into_stmts());
                }
                _ => break,
            }
        }

        Ok(stmts)
    }

    // Compute the size of a type
    // Rust type: usize
    pub fn compute_size_of_type(
        &self,
        ctx: ExprContext,
        type_id: CTypeId,
    ) -> Result<WithStmts<P<Expr>>, TranslationError> {
        if let CTypeKind::VariableArray(elts, len) = self.ast_context.resolve_type(type_id).kind {
            let len = len.expect("Sizeof a VLA type with count expression omitted");

            let mut elts = self.compute_size_of_type(ctx, elts)?;
            return elts.and_then(|lhs| {
                let len = self.convert_expr(ctx.used().not_static(), len)?;
                Ok(len.map(|len| {
                    let rhs = cast_int(len, "usize");
                    mk().binary_expr(BinOpKind::Mul, lhs, rhs)
                }))
            });
        }
        let std_or_core = if self.tcfg.emit_no_std { "core" } else { "std" };
        let ty = self.convert_type(type_id)?;
        let name = "size_of";
        let params = mk().angle_bracketed_args(vec![ty]);
        let path = vec![
            mk().path_segment(""),
            mk().path_segment(std_or_core),
            mk().path_segment("mem"),
            mk().path_segment_with_args(name, params),
        ];
        let call = mk().call_expr(mk().path_expr(path), vec![] as Vec<P<Expr>>);

        Ok(WithStmts::new_val(call))
    }

    pub fn compute_align_of_type(
        &self,
        mut type_id: CTypeId,
        preferred: bool,
    ) -> Result<WithStmts<P<Expr>>, TranslationError> {
        type_id = self.variable_array_base_type(type_id);

        let ty = self.convert_type(type_id)?;
        let tys = vec![ty];
        let mut path = vec![mk().path_segment("")];
        if self.tcfg.emit_no_std {
            path.push(mk().path_segment("core"));
        } else {
            path.push(mk().path_segment("std"));
        }
        if preferred {
            self.use_feature("core_intrinsics");
            path.push(mk().path_segment("intrinsics"));
            path.push(mk().path_segment_with_args("pref_align_of", mk().angle_bracketed_args(tys)));
        } else {
            path.push(mk().path_segment("mem"));
            path.push(mk().path_segment_with_args("align_of", mk().angle_bracketed_args(tys)));
        }
        let call = mk().call_expr(mk().path_expr(path), vec![] as Vec<P<Expr>>);
        Ok(WithStmts::new_val(call))
    }

    fn convert_exprs(&self, ctx: ExprContext, exprs: &[CExprId])
                     -> Result<WithStmts<Vec<P<Expr>>>, TranslationError>
    {
        exprs
            .iter()
            .map(|arg| self.convert_expr(ctx, *arg))
            .collect()
    }

    /// Translate a C expression into a Rust one, possibly collecting side-effecting statements
    /// to run before the expression.
    ///
    /// The `use_` argument informs us how the C expression we are translating is used in the C
    /// program. See `ExprUse` for more information.
    ///
    /// In the case that `use_` is unused, all side-effecting components will be in the
    /// `stmts` field of the output and it is expected that the `val` field of the output will be
    /// ignored.
    pub fn convert_expr(
        &self,
        mut ctx: ExprContext,
        expr_id: CExprId,
    ) -> Result<WithStmts<P<Expr>>, TranslationError> {
        let Located {
            loc: src_loc,
            kind: expr_kind,
        } = &self.ast_context[expr_id];

        trace!("Converting expr {:?}: {:?}", expr_id, self.ast_context[expr_id]);

        if self.tcfg.translate_const_macros {
            if let Some(converted) = self.convert_macro_expansion(ctx, expr_id)? {
                return Ok(converted);
            }
        }

        match *expr_kind {
            CExprKind::DesignatedInitExpr(..) => {
                Err(TranslationError::generic("Unexpected designated init expr"))
            }
            CExprKind::BadExpr => Err(TranslationError::generic(
                "convert_expr: expression kind not supported",
            )),
            CExprKind::ShuffleVector(_, ref child_expr_ids) => self
                .convert_shuffle_vector(ctx, child_expr_ids)
                .map_err(|e| {
                    TranslationError::new(src_loc, e.context(TranslationErrorKind::OldLLVMSimd))
                }),
            CExprKind::ConvertVector(..) => {
                Err(TranslationError::generic("convert vector not supported"))
            }

            CExprKind::UnaryType(_ty, kind, opt_expr, arg_ty) => {
                let result = match kind {
                    UnTypeOp::SizeOf => match opt_expr {
                        None => self.compute_size_of_type(ctx, arg_ty.ctype)?,
                        Some(_) => {
                            let inner = self.variable_array_base_type(arg_ty.ctype);
                            let inner_size = self.compute_size_of_type(ctx, inner)?;

                            if let Some(sz) = self.compute_size_of_expr(arg_ty.ctype) {
                                inner_size.map(|x| mk().binary_expr(BinOpKind::Mul, sz, x))
                            } else {
                                // Otherwise, use the pointer and make a deref of a pointer offset expression
                                inner_size
                            }
                        }
                    },
                    UnTypeOp::AlignOf => self.compute_align_of_type(arg_ty.ctype, false)?,
                    UnTypeOp::PreferredAlignOf => self.compute_align_of_type(arg_ty.ctype, true)?,
                };

                Ok(result.map(|x| mk().cast_expr(x, mk().path_ty(vec!["libc", "c_ulong"]))))
            }

            CExprKind::DeclRef(qual_ty, decl_id, lrvalue) => {
                let decl = &self
                    .ast_context
                    .c_decls
                    .get(&decl_id)
                    .ok_or_else(|| format_err!("Missing declref {:?}", decl_id))?
                    .kind;
                if ctx.is_const {
                    if let CDeclKind::Variable { has_static_duration: true, .. } = decl {
                        return Err(format_translation_err!(
                            src_loc,
                            "Cannot refer to static duration variable in a const expression",
                        ));
                    }
                }
                let varname = decl.get_name().expect("expected variable name").to_owned();
                let rustname = self
                    .renamer
                    .borrow_mut()
                    .get(&decl_id)
                    .ok_or_else(|| format_err!("name not declared: '{}'", varname))?;

                let mut val = mk().path_expr(vec![rustname]);

                // If the variable is volatile and used as something that isn't an LValue, this
                // constitutes a volatile read.
                if lrvalue.is_rvalue() && qual_ty.qualifiers.is_volatile {
                    val = self.volatile_read(&val, qual_ty)?;
                }

                // If the variable is actually an `EnumConstant`, we need to add a cast to the
                // expected integral type. When modifying this, look at `Translation::enum_cast` -
                // this function assumes `DeclRef`'s to `EnumConstants`'s will translate to casts.
                if let &CDeclKind::EnumConstant { .. } = decl {
                    let ty = self.convert_type(qual_ty.ctype)?;
                    val = mk().cast_expr(val, ty);
                }

                if let CTypeKind::VariableArray(..) =
                    self.ast_context.resolve_type(qual_ty.ctype).kind
                {
                    val = mk().method_call_expr(val, "as_mut_ptr", vec![] as Vec<P<Expr>>);
                }

                Ok(WithStmts::new_val(val))
            }

            CExprKind::OffsetOf(ty, ref kind) => match kind {
                OffsetOfKind::Constant(val) => {
                    Ok(WithStmts::new_val(self.mk_int_lit(ty, *val, IntBase::Dec)))
                }
                OffsetOfKind::Variable(qty, field_id, expr_id) => {
                    self.extern_crates.borrow_mut().insert("memoffset");
                    self.item_store
                        .borrow_mut()
                        .uses
                        .get_mut(vec!["memoffset".into()])
                        .insert("offset_of");

                    // Struct Type
                    let decl_id = {
                        let kind = match self.ast_context.c_types[&qty.ctype].kind {
                            CTypeKind::Elaborated(ty_id) => &self.ast_context[ty_id].kind,
                            ref kind => kind,
                        };

                        kind.as_decl_or_typedef()
                            .expect("Did not find decl_id for offsetof struct")
                    };
                    let name = self
                        .type_converter
                        .borrow()
                        .resolve_decl_name(decl_id)
                        .expect("Did not find name for offsetof struct");
                    let ty_ident = Nonterminal::NtIdent(mk().ident(name), false);

                    // Field name
                    let field_name = self
                        .type_converter
                        .borrow()
                        .resolve_field_name(None, *field_id)
                        .expect("Did not find name for offsetof struct field");
                    let field_ident = Nonterminal::NtIdent(mk().ident(field_name), false);

                    // Index Expr
                    let expr = self.convert_expr(ctx, *expr_id)?
                        .to_pure_expr()
                        .ok_or_else(|| {
                            format_err!("Expected Variable offsetof to be a side-effect free")
                        })?;
                    let expr = mk().cast_expr(expr, mk().ident_ty("usize"));
                    let index_expr = Nonterminal::NtExpr(expr);

                    // offset_of!(Struct, field[expr as usize]) as ty
                    let mut macro_body = vec![
                        TokenTree::Token(DUMMY_SP, Token::Interpolated(Lrc::new(ty_ident))),
                        TokenTree::Token(DUMMY_SP, Token::Comma),
                        TokenTree::Token(DUMMY_SP, Token::Interpolated(Lrc::new(field_ident))),
                        TokenTree::Token(DUMMY_SP, Token::OpenDelim(DelimToken::Bracket)),
                        TokenTree::Token(DUMMY_SP, Token::Interpolated(Lrc::new(index_expr))),
                        TokenTree::Token(DUMMY_SP, Token::CloseDelim(DelimToken::Bracket)),
                    ];
                    let path = mk().path("offset_of");
                    let mac = mk().mac_expr(mk().mac(path, macro_body, MacDelimiter::Parenthesis));

                    // Cast type
                    let cast_ty = self.convert_type(ty.ctype)?;
                    let cast_expr = mk().cast_expr(mac, cast_ty);

                    Ok(WithStmts::new_val(cast_expr))
                }
            },

            CExprKind::Literal(ty, ref kind) => self.convert_literal(ctx.is_static, ty, kind),

            CExprKind::ImplicitCast(ty, expr, kind, opt_field_id, _)
            | CExprKind::ExplicitCast(ty, expr, kind, opt_field_id, _) => {
                let is_explicit = if let CExprKind::ExplicitCast(..) = *expr_kind { true } else { false };
                // A reference must be decayed if a bitcast is required. Const casts in
                // LLVM 8 are now NoOp casts, so we need to include it as well.
                match kind {
                    CastKind::BitCast
                        | CastKind::PointerToIntegral
                        | CastKind::NoOp => ctx.decay_ref = DecayRef::Yes,
                    _ => {}
                }

                let source_ty = self.ast_context[expr]
                    .kind
                    .get_qual_type()
                    .ok_or_else(|| format_err!("bad source type"))?;

                let val = if is_explicit {
                    let mut stmts = self.compute_variable_array_sizes(ctx, ty.ctype)?;
                    let mut val = self.convert_expr(ctx, expr)?;
                    val.prepend_stmts(stmts);
                    val
                } else {
                    self.convert_expr(ctx, expr)?
                };
                // Shuffle Vector "function" builtins will add a cast to the output of the
                // builtin call which is unnecessary for translation purposes
                if self.casting_simd_builtin_call(expr, is_explicit, kind) {
                    return Ok(val);
                }
                self.convert_cast(ctx, source_ty, ty, val, Some(expr), Some(kind), opt_field_id)
            }

            CExprKind::Unary(type_id, op, arg, lrvalue) => {
                self.convert_unary_operator(ctx, op, type_id, arg, lrvalue)
            }

            CExprKind::Conditional(_, cond, lhs, rhs) => {
                if ctx.is_const {
                    return Err(format_translation_err!(
                        src_loc,
                        "Constants cannot contain ternary expressions in Rust",
                    ));
                }
                let cond = self.convert_condition(ctx, true, cond)?;

                let lhs = self.convert_expr(ctx, lhs)?;
                let rhs = self.convert_expr(ctx, rhs)?;

                if ctx.is_unused() {
                    let is_unsafe = lhs.is_unsafe() || rhs.is_unsafe();
                    let then: P<Block> = mk().block(lhs.into_stmts());
                    let els: P<Expr> = mk().block_expr(mk().block(rhs.into_stmts()));

                    let mut res = cond.and_then(|c| -> Result<_, TranslationError> {
                        Ok(WithStmts::new(
                            vec![mk().semi_stmt(mk().ifte_expr(c, then, Some(els)))],
                            self.panic_or_err("Conditional expression is not supposed to be used"),
                        ))
                    })?;
                    res.merge_unsafe(is_unsafe);
                    Ok(res)
                } else {
                    let then: P<Block> = lhs.to_block();
                    let els: P<Expr> = rhs.to_expr();

                    Ok(cond.map(|c| {
                        let ifte_expr = mk().ifte_expr(c, then, Some(els));

                        if ctx.ternary_needs_parens {
                            mk().paren_expr(ifte_expr)
                        } else {
                            ifte_expr
                        }
                    }))
                }
            }

            CExprKind::BinaryConditional(ty, lhs, rhs) => {
                if ctx.is_unused() {
                    let mut lhs = self.convert_condition(ctx, false, lhs)?;
                    let rhs = self.convert_expr(ctx, rhs)?;
                    lhs.merge_unsafe(rhs.is_unsafe());

                    lhs.and_then(|val| {
                        Ok(WithStmts::new(
                            vec![mk().semi_stmt(mk().ifte_expr(
                                val,
                                mk().block(rhs.into_stmts()),
                                None as Option<P<Expr>>,
                            ))],
                            self.panic_or_err(
                                "Binary conditional expression is not supposed to be used",
                            ),
                        ))
                    })
                } else {
                    self.name_reference_write_read(ctx, lhs)?
                        .result_map(|(_, lhs_val)| {
                            let cond = self.match_bool(true, ty.ctype, lhs_val.clone());
                            let ite = mk().ifte_expr(
                                cond,
                                mk().block(vec![mk().expr_stmt(lhs_val)]),
                                Some(self.convert_expr(ctx, rhs)?.to_expr()),
                            );
                            Ok(ite)
                        })
                }
            }

            CExprKind::Binary(type_id, op, lhs, rhs, opt_lhs_type_id, opt_res_type_id) => self
                .convert_binary_expr(ctx, type_id, op, lhs, rhs, opt_lhs_type_id, opt_res_type_id)
                .map_err(|e| e.add_loc(src_loc)),

            CExprKind::ArraySubscript(_, ref lhs, ref rhs, _) => {
                let lhs_node = &self.ast_context.index(*lhs).kind;
                let rhs_node = &self.ast_context.index(*rhs).kind;

                let lhs_node_type = lhs_node
                    .get_type()
                    .ok_or_else(|| format_err!("lhs node bad type"))?;
                let lhs_node_kind = &self.ast_context.resolve_type(lhs_node_type).kind;
                let lhs_is_indexable = lhs_node_kind.is_pointer() || lhs_node_kind.is_vector();

                // From here on in, the LHS is the pointer/array and the RHS the index
                let (lhs, rhs, lhs_node) = if lhs_is_indexable {
                    (lhs, rhs, lhs_node)
                } else {
                    (rhs, lhs, rhs_node)
                };

                let lhs_node_type = lhs_node
                    .get_type()
                    .ok_or_else(|| format_err!("lhs node bad type"))?;
                if self
                    .ast_context
                    .resolve_type(lhs_node_type)
                    .kind
                    .is_vector()
                {
                    return Err(TranslationError::new(
                        src_loc,
                        err_msg("Attempting to index a vector type")
                            .context(TranslationErrorKind::OldLLVMSimd),
                    ));
                }

                let rhs = self.convert_expr(ctx.used(), *rhs)?;
                rhs.and_then(|rhs| {
                    let simple_index_array = if ctx.needs_address() {
                        // We can't necessarily index into an array if we're using
                        // that element to compute an address.
                        None
                    } else {
                        match lhs_node {
                            &CExprKind::ImplicitCast(_, arr, CastKind::ArrayToPointerDecay, _, _) => {
                                match self.ast_context[arr].kind {
                                    CExprKind::Member(_, _, field_decl, _, _)
                                        if self.potential_flexible_array_members.borrow().contains(&field_decl) => None,
                                    ref kind => {
                                        let arr_type = kind.get_type()
                                            .ok_or_else(|| format_err!("bad arr type"))?;
                                        match self.ast_context.resolve_type(arr_type).kind {
                                            // These get translated to 0-element arrays, this avoids the bounds check
                                            // that using an array subscript in Rust would cause
                                            CTypeKind::IncompleteArray(_) => None,
                                            _ => Some(arr),
                                        }
                                    }
                                }
                            }
                            _ => None,
                        }
                    };

                    if let Some(arr) = simple_index_array {
                        // If the LHS just underwent an implicit cast from array to pointer, bypass that
                        // to make an actual Rust indexing operation

                        let t = self.ast_context[arr]
                            .kind
                            .get_type()
                            .ok_or_else(|| format_err!("bad arr type"))?;
                        let var_elt_type_id = match self.ast_context.resolve_type(t).kind {
                            CTypeKind::ConstantArray(..) => None,
                            CTypeKind::IncompleteArray(..) => None,
                            CTypeKind::VariableArray(elt, _) => Some(elt),
                            ref other => panic!("Unexpected array type {:?}", other),
                        };

                        let lhs = self.convert_expr(ctx.used(), arr)?;
                        Ok(lhs.map(|lhs| {
                            // stmts.extend(lhs.stmts_mut());
                            // is_unsafe = is_unsafe || lhs.is_unsafe();

                            // Don't dereference the offset if we're still within the variable portion
                            if let Some(elt_type_id) = var_elt_type_id {
                                match self.compute_size_of_expr(elt_type_id) {
                                    None => {
                                        mk().unary_expr(ast::UnOp::Deref, pointer_offset(lhs, rhs))
                                    }
                                    Some(sz) => pointer_offset(
                                        lhs,
                                        mk().binary_expr(BinOpKind::Mul, sz, cast_int(rhs, "usize")),
                                    ),
                                }
                            } else {
                                mk().index_expr(lhs, cast_int(rhs, "usize"))
                            }
                        }))
                    } else {
                        let lhs = self.convert_expr(ctx.used(), *lhs)?;
                        lhs.result_map(|lhs| {
                            // stmts.extend(lhs.stmts_mut());
                            // is_unsafe = is_unsafe || lhs.is_unsafe();

                            let lhs_type_id = lhs_node
                                .get_type()
                                .ok_or_else(|| format_err!("bad lhs type"))?;

                            // Determine the type of element being indexed
                            let pointee_type_id = match self.ast_context.resolve_type(lhs_type_id).kind {
                                CTypeKind::Pointer(pointee_id) => pointee_id,
                                _ => {
                                    return Err(format_err!(
                                        "Subscript applied to non-pointer: {:?}",
                                        lhs
                                    ).into())
                                }
                            };

                            if let Some(sz) = self.compute_size_of_expr(pointee_type_id.ctype) {
                                let offset =
                                    mk().binary_expr(BinOpKind::Mul, sz, cast_int(rhs, "usize"));
                                Ok(pointer_offset(lhs, offset))
                            } else {
                                // Otherwise, use the pointer and make a deref of a pointer offset expression
                                Ok(mk().unary_expr(ast::UnOp::Deref, pointer_offset(lhs, rhs)))
                            }
                        })
                    }
                })
            }

            CExprKind::Call(_, func, ref args) => {
                let is_variadic = self.fn_expr_is_variadic(func);
                let func = match self.ast_context.index(func).kind {
                    CExprKind::ImplicitCast(_, fexp, CastKind::FunctionToPointerDecay, _, _) => {
                        self.convert_expr(ctx.used(), fexp)?
                    }
                    CExprKind::ImplicitCast(_, fexp, CastKind::BuiltinFnToFnPtr, _, _) => {
                        return self.convert_builtin(ctx, fexp, args)
                    }

                    _ => self
                        .convert_expr(ctx.used(), func)?
                        .map(unwrap_function_pointer),
                };

                let call = func.and_then(|func| {
                    // We want to decay refs only when function is variadic
                    ctx.decay_ref = DecayRef::from(is_variadic);

                    let args = self.convert_exprs(ctx.used(), args)?;

                    let res: Result<_, TranslationError> = Ok(
                        args.map(|args| mk().call_expr(func, args))
                    );
                    res
                })?;

                self.convert_side_effects_expr(
                    ctx,
                    call,
                    "Function call expression is not supposed to be used",
                )
            }

            CExprKind::Member(_, expr, decl, kind, _) => {
                let is_bitfield = match &self.ast_context[decl].kind {
                    CDeclKind::Field { bitfield_width, .. } => bitfield_width.is_some(),
                    _ => unreachable!("Found a member which is not a field"),
                };

                if is_bitfield {
                    let field_name = self
                        .type_converter
                        .borrow()
                        .resolve_field_name(None, decl)
                        .unwrap();

                    self.convert_bitfield_member_expr(ctx, field_name, expr, kind)
                } else if ctx.is_unused() {
                    self.convert_expr(ctx, expr)
                } else {
                    let field_name = self
                        .type_converter
                        .borrow()
                        .resolve_field_name(None, decl)
                        .unwrap();
                    match kind {
                        MemberKind::Dot => {
                            let val = self.convert_expr(ctx, expr)?;
                            Ok(val.map(|v| mk().field_expr(v, field_name)))
                        }
                        MemberKind::Arrow => {
                            if let CExprKind::Unary(_, c_ast::UnOp::AddressOf, subexpr_id, _) =
                                self.ast_context[expr].kind
                            {
                                let val = self.convert_expr(ctx, subexpr_id)?;
                                Ok(val.map(|v| mk().field_expr(v, field_name)))
                            } else {
                                let val = self.convert_expr(ctx, expr)?;
                                Ok(val.map(|v| {
                                    mk().field_expr(
                                        mk().unary_expr(ast::UnOp::Deref, v),
                                        field_name,
                                    )
                                }))
                            }
                        }
                    }
                }
            }

            CExprKind::Paren(_, val) => self.convert_expr(ctx, val),

            CExprKind::CompoundLiteral(_, val) => self.convert_expr(ctx, val),

            CExprKind::InitList(ty, ref ids, opt_union_field_id, _) => {
                self.convert_init_list(ctx, ty, ids, opt_union_field_id)
            }

            CExprKind::ImplicitValueInit(ty) => {
                self.implicit_default_expr(ty.ctype, ctx.is_static)
            }

            CExprKind::Predefined(_, val_id) => self.convert_expr(ctx, val_id),

            CExprKind::Statements(_, compound_stmt_id) => {
                self.convert_statement_expression(ctx, compound_stmt_id)
            }

            CExprKind::VAArg(ty, val_id) => self.convert_vaarg(ctx, ty, val_id),

            CExprKind::Choose(_, _cond, lhs, rhs, is_cond_true) => {
                let chosen_expr = if is_cond_true {
                    self.convert_expr(ctx, lhs)?
                } else {
                    self.convert_expr(ctx, rhs)?
                };

                // TODO: Support compile-time choice between lhs and rhs based on cond.

                // From Clang Expr.h
                // ChooseExpr - GNU builtin-in function __builtin_choose_expr.
                // This AST node is similar to the conditional operator (?:) in C, with
                // the following exceptions:
                // - the test expression must be a integer constant expression.
                // - the expression returned acts like the chosen subexpression in every
                //   visible way: the type is the same as that of the chosen subexpression,
                //   and all predicates (whether it's an l-value, whether it's an integer
                //   constant expression, etc.) return the same result as for the chosen
                //   sub-expression.

                Ok(chosen_expr)
            }

        }
    }

    fn convert_macro_expansion(&self, ctx: ExprContext, expr_id: CExprId)
                               -> Result<Option<WithStmts<P<Expr>>>, TranslationError> {
        if let Some(macs) = self.ast_context.macro_expansions.get(&expr_id) {
            // Find the first macro after the macro we're currently
            // expanding, if any.
            if let Some(macro_id) = macs
                .splitn(2, |macro_id| ctx.expanding_macro(macro_id))
                .last()
                .unwrap()
                .first()
            {
                trace!("  found macro expansion: {:?}", macro_id);
                // Ensure that we've converted this macro and that it has a
                // valid definition
                if let ConvertedDecl::NoItem = self.convert_decl(ctx, *macro_id)? {
                    return Ok(None);
                }
                let macro_ty = self.macro_types.borrow()[macro_id];
                let rustname = self
                    .renamer
                    .borrow_mut()
                    .get(macro_id)
                    .ok_or_else(|| format_err!("Macro name not declared"))?;

                let val = WithStmts::new_val(mk().path_expr(vec![rustname]));

                let expr_kind = &self.ast_context[expr_id].kind;
                if let Some(expr_ty) = expr_kind.get_qual_type() {
                    return self.convert_cast(ctx, macro_ty, expr_ty, val, None, None, None)
                        .map(Some);
                } else {
                    return Ok(Some(val));
                }

                // TODO: May need to handle volatile reads here, see
                // DeclRef below
            }
        }

        Ok(None)
    }

    fn fn_expr_is_variadic(&self, expr_id: CExprId) -> bool {
        let fn_expr = &self.ast_context[expr_id];
        let fn_ty = &self.ast_context.c_types[&fn_expr.kind.get_type().unwrap()];
        if let CTypeKind::Pointer(qual_ty) = fn_ty.kind {
            match self.ast_context.c_types[&qual_ty.ctype].kind {
                CTypeKind::Function(_, _, is_variadic, _, _) => is_variadic,
                _ => false,
            }
        } else {
            false
        }
    }

    fn convert_side_effects_expr(
        &self,
        ctx: ExprContext,
        expr: WithStmts<P<Expr>>,
        panic_msg: &str,
    ) -> Result<WithStmts<P<Expr>>, TranslationError> {
        if ctx.is_unused() {
            // Recall that if `used` is false, the `stmts` field of the output must contain
            // all side-effects (and a function call can always have side-effects)
            expr.and_then(|expr| {
                Ok(WithStmts::new(
                    vec![mk().semi_stmt(expr)],
                    self.panic_or_err(panic_msg),
                ))
            })
        } else {
            Ok(expr)
        }
    }

    fn convert_statement_expression(
        &self,
        ctx: ExprContext,
        compound_stmt_id: CStmtId,
    ) -> Result<WithStmts<P<Expr>>, TranslationError> {
        fn as_semi_break_stmt(stmt: &ast::Stmt, lbl: &cfg::Label) -> Option<Option<P<ast::Expr>>> {
            if let ast::Stmt {
                node: ast::StmtKind::Semi(ref expr),
                ..
            } = *stmt
            {
                if let ast::Expr {
                    node: ast::ExprKind::Break(Some(ref blbl), ref ret_val),
                    ..
                } = **expr
                {
                    if blbl.ident == mk().label(lbl.pretty_print()).ident {
                        return Some(ret_val.clone());
                    }
                }
            }
            None
        }

        match self.ast_context[compound_stmt_id].kind {
            CStmtKind::Compound(ref substmt_ids) if !substmt_ids.is_empty() => {
                let n = substmt_ids.len();
                let result_id = substmt_ids[n - 1];

                let name = format!("<stmt-expr_{:?}>", compound_stmt_id);
                let lbl = cfg::Label::FromC(compound_stmt_id);

                let mut stmts = match self.ast_context[result_id].kind {
                    CStmtKind::Expr(expr_id) => {
                        let ret = cfg::ImplicitReturnType::StmtExpr(ctx, expr_id, lbl);
                        self.convert_function_body(ctx, &name, &substmt_ids[0..(n - 1)], ret)?
                    }

                    _ => self.convert_function_body(
                        ctx,
                        &name,
                        &substmt_ids,
                        cfg::ImplicitReturnType::Void,
                    )?,
                };

                if let Some(stmt) = stmts.pop() {
                    match as_semi_break_stmt(&stmt, &lbl) {
                        Some(val) => {
                            let block = mk().block_expr({
                                match val {
                                    None => mk().block(stmts),
                                    Some(val) => WithStmts::new(stmts, val).to_block(),
                                }
                            });
                            // enclose block in parentheses to work around
                            // https://github.com/rust-lang/rust/issues/54482
                            return Ok(WithStmts::new_val(mk().paren_expr(block)));
                        }
                        _ => {
                            self.use_feature("label_break_value");
                            stmts.push(stmt)
                        }
                    }
                }

                let block_body = mk().block(stmts.clone());
                let val: P<Expr> = mk().labelled_block_expr(block_body, lbl.pretty_print());

                Ok(WithStmts::new(stmts, val))
            }
            _ => {
                if ctx.is_unused() {
                    let val =
                        self.panic_or_err("Empty statement expression is not supposed to be used");
                    Ok(WithStmts::new_val(val))
                } else {
                    Err(TranslationError::generic("Bad statement expression"))
                }
            }
        }
    }

    fn convert_cast(
        &self,
        ctx: ExprContext,
        source_ty: CQualTypeId,
        ty: CQualTypeId,
        val: WithStmts<P<Expr>>,
        expr: Option<CExprId>,
        kind: Option<CastKind>,
        opt_field_id: Option<CFieldId>,
    ) -> Result<WithStmts<P<Expr>>, TranslationError> {
        let kind = kind.unwrap_or_else(|| {
            let source_ty = &self.ast_context.resolve_type(source_ty.ctype).kind;
            let target_ty = &self.ast_context.resolve_type(ty.ctype).kind;

            match (source_ty, target_ty) {
                (CTypeKind::VariableArray(..), CTypeKind::Pointer(..))
                | (CTypeKind::ConstantArray(..), CTypeKind::Pointer(..))
                | (CTypeKind::IncompleteArray(..), CTypeKind::Pointer(..))
                    => CastKind::ArrayToPointerDecay,

                (CTypeKind::Function(..), CTypeKind::Pointer(..))
                    => CastKind::FunctionToPointerDecay,

                (_, CTypeKind::Pointer(..)) if source_ty.is_integral_type()
                    => CastKind::IntegralToPointer,

                (CTypeKind::Pointer(..), CTypeKind::Bool)
                    => CastKind::PointerToBoolean,

                (CTypeKind::Pointer(..), _) if target_ty.is_integral_type()
                    => CastKind::PointerToIntegral,

                (_, CTypeKind::Bool) if source_ty.is_integral_type()
                    => CastKind::IntegralToBoolean,

                (CTypeKind::Bool, _) if target_ty.is_signed_integral_type()
                    => CastKind::BooleanToSignedIntegral,

                (_, _) if source_ty.is_integral_type() && target_ty.is_integral_type()
                    => CastKind::IntegralCast,

                (_, _) if source_ty.is_integral_type() && target_ty.is_floating_type()
                    => CastKind::IntegralToFloating,

                (_, CTypeKind::Bool) if source_ty.is_floating_type()
                    => CastKind::FloatingToBoolean,

                (_, _) if source_ty.is_floating_type() && target_ty.is_integral_type()
                    => CastKind::FloatingToIntegral,

                (_, _) if source_ty.is_floating_type() && target_ty.is_floating_type()
                    => CastKind::FloatingCast,

                (CTypeKind::Pointer(..), CTypeKind::Pointer(..))
                    => CastKind::BitCast,

                // Ignoring Complex casts for now

                _ => {
                    warn!(
                        "Unknown CastKind for {:?} to {:?} cast. Defaulting to BitCast",
                        source_ty,
                        target_ty,
                    );

                    CastKind::BitCast
                }
            }
        });

        match kind {
            CastKind::BitCast | CastKind::NoOp => {
                val.and_then(|x| {
                    if self.ast_context.is_function_pointer(ty.ctype)
                        || self.ast_context.is_function_pointer(source_ty.ctype)
                    {
                        if ctx.is_static {
                            self.use_feature("const_transmute");
                        }
                        let source_ty = self.convert_type(source_ty.ctype)?;
                        let target_ty = self.convert_type(ty.ctype)?;
                        Ok(WithStmts::new_unsafe_val(transmute_expr(
                            source_ty,
                            target_ty,
                            x,
                            self.tcfg.emit_no_std,
                        )))
                    } else {
                        // Normal case
                        let target_ty = self.convert_type(ty.ctype)?;
                        Ok(WithStmts::new_val(mk().cast_expr(x, target_ty)))
                    }
                })
            }

            CastKind::IntegralToPointer if self.ast_context.is_function_pointer(ty.ctype) => {
                if ctx.is_static {
                    self.use_feature("const_transmute");
                }
                let target_ty = self.convert_type(ty.ctype)?;
                val.and_then(|x| {
                    let intptr_t = mk().path_ty(vec!["libc", "intptr_t"]);
                    let intptr = mk().cast_expr(x, intptr_t.clone());
                    Ok(WithStmts::new_unsafe_val(
                        transmute_expr(intptr_t, target_ty, intptr, self.tcfg.emit_no_std)
                    ))
                })
            }

            CastKind::IntegralToPointer
            | CastKind::PointerToIntegral
            | CastKind::IntegralCast
            | CastKind::FloatingCast
            | CastKind::FloatingToIntegral
            | CastKind::IntegralToFloating => {
                let target_ty = self.convert_type(ty.ctype)?;
                let target_ty_ctype = &self.ast_context.resolve_type(ty.ctype).kind;

                let source_ty_ctype_id = source_ty.ctype;

                let source_ty = self.convert_type(source_ty_ctype_id)?;
                if let CTypeKind::LongDouble = target_ty_ctype {
                    self.extern_crates.borrow_mut().insert("f128");

                    let fn_path = mk().path_expr(vec!["f128", "f128", "new"]);
                    Ok(val.map(|val| mk().call_expr(fn_path, vec![val])))
                } else if let CTypeKind::LongDouble = self.ast_context[source_ty_ctype_id].kind {
                    self.extern_crates.borrow_mut().insert("num_traits");
                    self.item_store
                        .borrow_mut()
                        .uses
                        .get_mut(vec!["num_traits".into()])
                        .insert("ToPrimitive");

                    let to_method_name = match target_ty_ctype {
                        CTypeKind::Float => "to_f32",
                        CTypeKind::Double => "to_f64",
                        CTypeKind::Char => "to_i8",
                        CTypeKind::UChar => "to_u8",
                        CTypeKind::Short => "to_i16",
                        CTypeKind::UShort => "to_u16",
                        CTypeKind::Int => "to_i32",
                        CTypeKind::UInt => "to_u32",
                        CTypeKind::Long => "to_i64",
                        CTypeKind::ULong => "to_u64",
                        CTypeKind::LongLong => "to_i128",
                        CTypeKind::ULongLong => "to_u128",
                        _ => {
                            return Err(format_err!(
                                "Tried casting long double to unsupported type: {:?}",
                                target_ty_ctype
                            )
                            .into())
                        }
                    };

                    Ok(val.map(|val| {
                        let to_call =
                            mk().method_call_expr(val, to_method_name, Vec::<P<Expr>>::new());

                        mk().method_call_expr(
                            to_call,
                            "unwrap",
                            Vec::<P<Expr>>::new(),
                        )
                    }))
                } else if let &CTypeKind::Enum(enum_decl_id) = target_ty_ctype {
                    // Casts targeting `enum` types...
                    let expr = expr.ok_or_else(|| format_err!("Casts to enums require a C ExprId"))?;
                    Ok(self.enum_cast(ty.ctype, enum_decl_id, expr, val, source_ty, target_ty))
                } else {
                    // Other numeric casts translate to Rust `as` casts,
                    // unless the cast is to a function pointer then use `transmute`.
                    val.and_then(|x| {
                        if self.ast_context.is_function_pointer(source_ty_ctype_id) {
                            if ctx.is_static {
                                self.use_feature("const_transmute");
                            }
                            Ok(WithStmts::new_unsafe_val(transmute_expr(source_ty, target_ty, x, self.tcfg.emit_no_std)))
                        } else {
                            Ok(WithStmts::new_val(mk().cast_expr(x, target_ty)))
                        }
                    })
                }
            }

            CastKind::LValueToRValue | CastKind::ToVoid | CastKind::ConstCast => Ok(val),

            CastKind::FunctionToPointerDecay => {
                Ok(val.map(|x| mk().call_expr(mk().ident_expr("Some"), vec![x])))
            }

            CastKind::BuiltinFnToFnPtr => {
                Ok(val.map(|x| mk().call_expr(mk().ident_expr("Some"), vec![x])))
            }

            CastKind::ArrayToPointerDecay => {
                let pointee = match self.ast_context.resolve_type(ty.ctype).kind {
                    CTypeKind::Pointer(pointee) => pointee,
                    _ => panic!("Dereferencing a non-pointer"),
                };

                // Because va_list is defined as a single-element array in order for it to allocate
                // memory as a local variable and to be a pointer as a function argument we would
                // get spurious casts when trying to treat it like a VaList which has reference
                // semantics.
                if let CTypeKind::Struct(struct_id) = self.ast_context[pointee.ctype].kind {
                    if let CDeclKind::Struct {
                        name: Some(ref struct_name),
                        ..
                    } = self.ast_context[struct_id].kind
                    {
                        if struct_name == "__va_list_tag" {
                            return Ok(val);
                        }
                    }
                }

                let is_const = pointee.qualifiers.is_const;

                let expr_kind = expr.map(|e| &self.ast_context.index(e).kind);
                match expr_kind {
                    Some(&CExprKind::Literal(_, CLiteral::String(ref bytes, 1))) if is_const => {
                        let target_ty = self.convert_type(ty.ctype)?;

                        let mut bytes = bytes.to_owned();
                        bytes.push(0);
                        let byte_literal = mk().lit_expr(mk().bytestr_lit(bytes));
                        let val =
                            mk().cast_expr(byte_literal, mk().ptr_ty(mk().path_ty(vec!["u8"])));
                        let val = mk().cast_expr(val, target_ty);
                        Ok(WithStmts::new_val(val))
                    }
                    _ => {
                        // Variable length arrays are already represented as pointers.
                        if let CTypeKind::VariableArray(..) =
                            self.ast_context.resolve_type(source_ty.ctype).kind
                        {
                            Ok(val)
                        } else {
                            let method = if is_const || ctx.is_static {
                                "as_ptr"
                            } else {
                                "as_mut_ptr"
                            };

                            let call = val
                                .map(|x| mk().method_call_expr(x, method, vec![] as Vec<P<Expr>>));

                            // Static arrays can now use as_ptr. Can also cast that const ptr to a
                            // mutable pointer as we do here:
                            if ctx.is_static {
                                if !is_const {
                                    return Ok(call.map(|val| {
                                        let inferred_type = mk().infer_ty();
                                        let ptr_type = mk().mutbl().ptr_ty(inferred_type);
                                        mk().cast_expr(val, ptr_type)
                                    }))
                                }
                            }

                            Ok(call)
                        }
                    }
                }
            }

            CastKind::NullToPointer => {
                assert!(val.stmts().is_empty());
                Ok(WithStmts::new_val(self.null_ptr(ty.ctype, ctx.is_static)?))
            }

            CastKind::ToUnion => {
                let field_id = opt_field_id.expect("Missing field ID in union cast");
                let union_id = self.ast_context.parents[&field_id];

                let union_name = self
                    .type_converter
                    .borrow()
                    .resolve_decl_name(union_id)
                    .expect("required union name");
                let field_name = self
                    .type_converter
                    .borrow()
                    .resolve_field_name(Some(union_id), field_id)
                    .expect("field name required");

                Ok(val.map(|x| {
                    mk().struct_expr(mk().path(vec![union_name]), vec![mk().field(field_name, x)])
                }))
            }

            CastKind::IntegralToBoolean
            | CastKind::FloatingToBoolean
            | CastKind::PointerToBoolean => {
                if let Some(expr) = expr {
                    self.convert_condition(ctx, true, expr)
                } else {
                    Ok(val.map(|e| self.match_bool(true, source_ty.ctype, e)))
                }
            }

            // I don't know how to actually cause clang to generate this
            CastKind::BooleanToSignedIntegral => Err(TranslationError::generic(
                "TODO boolean to signed integral not supported",
            )),

            CastKind::FloatingRealToComplex
            | CastKind::FloatingComplexToIntegralComplex
            | CastKind::FloatingComplexCast
            | CastKind::FloatingComplexToReal
            | CastKind::IntegralComplexToReal
            | CastKind::IntegralRealToComplex
            | CastKind::IntegralComplexCast
            | CastKind::IntegralComplexToFloatingComplex
            | CastKind::IntegralComplexToBoolean => Err(TranslationError::generic(
                "TODO casts with complex numbers not supported",
            )),

            CastKind::VectorSplat => Err(TranslationError::generic(
                "TODO vector splat casts not supported",
            )),
        }
    }

    /// This handles translating casts when the target type in an `enum` type.
    ///
    /// When translating variable references to `EnumConstant`'s, we always insert casts to the
    /// expected type. In C, `EnumConstants` have some integral type, _not_ the enum type. However,
    /// if we then immediately have a cast to convert this variable back into an enum type, we would
    /// like to produce Rust with _no_ casts. This function handles this simplification.
    fn enum_cast(
        &self,
        enum_type: CTypeId,
        enum_decl: CEnumId, // ID of the enum declaration corresponding to the target type
        expr: CExprId,      // ID of initial C argument to cast
        val: WithStmts<P<Expr>>, // translated Rust argument to cast
        _source_ty: P<Ty>,  // source type of cast
        target_ty: P<Ty>,   // target type of cast
    ) -> WithStmts<P<Expr>> {
        // Extract the IDs of the `EnumConstant` decls underlying the enum.
        let variants = match self.ast_context.index(enum_decl).kind {
            CDeclKind::Enum { ref variants, .. } => variants,
            _ => panic!("{:?} does not point to an `enum` declaration"),
        };

        match self.ast_context.index(expr).kind {
            // This is the case of finding a variable which is an `EnumConstant` of the same enum
            // we are casting to. Here, we can just remove the extraneous cast instead of generating
            // a new one.
            CExprKind::DeclRef(_, decl_id, _) if variants.contains(&decl_id) => {
                return val.map(|x| match x.node {
                    ast::ExprKind::Cast(ref e, _) => e.clone(),
                    _ => panic!(format!(
                        "DeclRef {:?} of enum {:?} is not cast",
                        expr, enum_decl
                    )),
                })
            }

            CExprKind::Literal(_, CLiteral::Integer(i, _)) => {
                return val.map(|_| self.enum_for_i64(enum_type, i as i64));
            }

            CExprKind::Unary(_, c_ast::UnOp::Negate, subexpr_id, _) => {
                if let &CExprKind::Literal(_, CLiteral::Integer(i, _)) =
                    &self.ast_context[subexpr_id].kind
                {
                    return val.map(|_| self.enum_for_i64(enum_type, -(i as i64)));
                }
            }

            // In all other cases, a cast to an enum requires a `transmute` - Rust enums cannot be
            // converted into integral types as easily as C ones.
            _ => {}
        }

        val.map(|x| mk().cast_expr(x, target_ty))
    }

    pub fn implicit_default_expr(
        &self,
        ty_id: CTypeId,
        is_static: bool,
    ) -> Result<WithStmts<P<Expr>>, TranslationError> {
        let resolved_ty_id = self.ast_context.resolve_type_id(ty_id);
        let resolved_ty = &self.ast_context.index(resolved_ty_id).kind;

        if resolved_ty.is_bool() {
            Ok(WithStmts::new_val(mk().lit_expr(mk().bool_lit(false))))
        } else if resolved_ty.is_integral_type() {
            Ok(WithStmts::new_val(mk().lit_expr(mk().int_lit(0, LitIntType::Unsuffixed))))
        } else if resolved_ty.is_floating_type() {
            match self.ast_context[ty_id].kind {
                CTypeKind::LongDouble => Ok(WithStmts::new_val(mk().path_expr(vec!["f128", "f128", "ZERO"]))),
                _ => Ok(WithStmts::new_val(mk().lit_expr(mk().float_unsuffixed_lit("0.")))),
            }
        } else if let &CTypeKind::Pointer(_) = resolved_ty {
            self.null_ptr(resolved_ty_id, is_static)
                .map(WithStmts::new_val)
        } else if let &CTypeKind::ConstantArray(elt, sz) = resolved_ty {
            let sz = mk().lit_expr(mk().int_lit(sz as u128, LitIntType::Unsuffixed));
            Ok(self.implicit_default_expr(elt, is_static)?
                .map(|elt| mk().repeat_expr(elt, sz)))
        } else if let &CTypeKind::IncompleteArray(_) = resolved_ty {
            // Incomplete arrays are translated to zero length arrays
            Ok(WithStmts::new_val(mk().array_expr(vec![] as Vec<P<Expr>>)))
        } else if let Some(decl_id) = resolved_ty.as_underlying_decl() {
            self.zero_initializer(decl_id, ty_id, is_static)
        } else if let &CTypeKind::VariableArray(elt, _) = resolved_ty {
            // Variable length arrays unnested and implemented as a flat array of the underlying
            // element type.

            // Find base element type of potentially nested arrays
            let inner = self.variable_array_base_type(elt);
            let count = self.compute_size_of_expr(ty_id).unwrap();
            Ok(self.implicit_default_expr(inner, is_static)?
               .map(|val| vec_expr(val, count)))
        } else if let &CTypeKind::Vector(CQualTypeId { ctype, .. }, len) = resolved_ty {
            self.implicit_vector_default(ctype, len, is_static)
        } else {
            Err(format_err!("Unsupported default initializer: {:?}", resolved_ty).into())
        }
    }

    /// Produce zero-initializers for structs/unions/enums, looking them up when possible.
    fn zero_initializer(
        &self,
        decl_id: CDeclId,
        type_id: CTypeId,
        is_static: bool,
    ) -> Result<WithStmts<P<Expr>>, TranslationError> {
        // Look up the decl in the cache and return what we find (if we find anything)
        if let Some(init) = self.zero_inits.borrow().get(&decl_id) {
            return Ok(init.clone());
        }

        // Otherwise, construct the initializer
        let init = match self.ast_context.index(decl_id).kind {
            // Zero initialize all of the fields
            CDeclKind::Struct {
                ref fields,
                platform_byte_size,
                ..
            } => {
                let name = self
                    .type_converter
                    .borrow()
                    .resolve_decl_name(decl_id)
                    .unwrap();

                let fields = match *fields {
                    Some(ref fields) => fields,
                    None => {
                        return Err(TranslationError::generic(
                            "Attempted to zero-initialize forward-declared struct",
                        ))
                    }
                };

                let has_bitfields = fields
                    .iter()
                    .map(|field_id| match self.ast_context.index(*field_id).kind {
                        CDeclKind::Field { bitfield_width, .. } => bitfield_width.is_some(),
                        _ => unreachable!("Found non-field in record field list"),
                    })
                    .any(|x| x);

                if has_bitfields {
                    self.bitfield_zero_initializer(name, fields, platform_byte_size, is_static)?
                } else {
                    let fields: WithStmts<Vec<Field>> = fields
                        .into_iter()
                        .map(|field_id| {
                            let name = self
                                .type_converter
                                .borrow()
                                .resolve_field_name(Some(decl_id), *field_id)
                                .unwrap();

                            match self.ast_context.index(*field_id).kind {
                                CDeclKind::Field { typ, .. } => {
                                    Ok(self.implicit_default_expr(typ.ctype, is_static)?
                                       .map(|field_init| mk().field(name, field_init)))
                                }
                                _ => Err(TranslationError::generic(
                                    "Found non-field in record field list",
                                )),
                            }
                        })
                        .collect::<Result<_, TranslationError>>()?;

                    fields.map(|fields| mk().struct_expr(vec![name], fields))
                }
            }

            // Zero initialize the first field
            CDeclKind::Union { ref fields, .. } => {
                let name = self
                    .type_converter
                    .borrow()
                    .resolve_decl_name(decl_id)
                    .unwrap();

                let fields = match *fields {
                    Some(ref fields) => fields,
                    None => {
                        return Err(TranslationError::generic(
                            "Attempted to zero-initialize forward-declared struct",
                        ))
                    }
                };

                let &field_id = fields
                    .first()
                    .ok_or(format_err!("A union should have a field"))?;

                let field = match self.ast_context.index(field_id).kind {
                    CDeclKind::Field { typ, .. } => {
                        self.implicit_default_expr(typ.ctype, is_static)?
                            .map(|field_init| {
                                let name = self
                                    .type_converter
                                    .borrow()
                                    .resolve_field_name(Some(decl_id), field_id)
                                    .unwrap();

                                mk().field(name, field_init)
                            })
                    }
                    _ => return Err(TranslationError::generic(
                        "Found non-field in record field list"
                    )),
                };

                field.map(|field| mk().struct_expr(vec![name], vec![field]))
            }

            // Transmute the number `0` into the enum type
            CDeclKind::Enum { .. } => WithStmts::new_val(self.enum_for_i64(type_id, 0)),

            _ => return Err(TranslationError::generic(
                "Declaration is not associated with a type",
            )),
        };

        if init.is_pure() {
            // Insert the initializer into the cache, then return it
            self.zero_inits.borrow_mut().insert(decl_id, init.clone());
            Ok(init)
        } else {
            Err(TranslationError::generic("Expected no statements in zero initializer"))
        }
    }

    /// Convert a boolean expression to a boolean for use in && or || or if
    fn match_bool(&self, target: bool, ty_id: CTypeId, val: P<Expr>) -> P<Expr> {
        let ty = &self.ast_context.resolve_type(ty_id).kind;

        if self.ast_context.is_function_pointer(ty_id) {
            if target {
                mk().method_call_expr(val, "is_some", vec![] as Vec<P<Expr>>)
            } else {
                mk().method_call_expr(val, "is_none", vec![] as Vec<P<Expr>>)
            }
        } else if ty.is_pointer() {
            let mut res = mk().method_call_expr(val, "is_null", vec![] as Vec<P<Expr>>);
            if target {
                res = mk().unary_expr(ast::UnOp::Not, res)
            }
            res
        } else if ty.is_bool() {
            if target {
                val
            } else {
                mk().unary_expr(ast::UnOp::Not, val)
            }
        } else {
            let zero = if ty.is_floating_type() {
                mk().lit_expr(mk().float_unsuffixed_lit("0."))
            } else {
                mk().lit_expr(mk().int_lit(0, LitIntType::Unsuffixed))
            };

            // One simplification we can make at the cost of inspecting `val` more closely: if `val`
            // is already in the form `(x <op> y) as <ty>` where `<op>` is a Rust operator
            // that returns a boolean, we can simple output `x <op> y` or `!(x <op> y)`.
            if let ExprKind::Cast(ref arg, _) = val.node {
                if let ExprKind::Binary(op, _, _) = arg.node {
                    match op.node {
                        BinOpKind::Or
                        | BinOpKind::And
                        | BinOpKind::Eq
                        | BinOpKind::Ne
                        | BinOpKind::Lt
                        | BinOpKind::Le
                        | BinOpKind::Gt
                        | BinOpKind::Ge => {
                            if target {
                                // If target == true, just return the argument
                                return arg.clone();
                            } else {
                                // If target == false, return !arg
                                return mk().unary_expr(ast::UnOp::Not, arg.clone());
                            }
                        }
                        _ => {}
                    }
                }
            }

            let val = if ty.is_enum() {
                mk().cast_expr(val, mk().path_ty(vec!["u64"]))
            } else {
                val
            };

            // The backup is to just compare against zero
            if target {
                mk().binary_expr(BinOpKind::Ne, zero, val)
            } else {
                mk().binary_expr(BinOpKind::Eq, zero, val)
            }
        }
    }

    pub fn with_scope<F, A>(&self, f: F) -> A
    where
        F: FnOnce() -> A,
    {
        self.renamer.borrow_mut().add_scope();
        let result = f();
        self.renamer.borrow_mut().drop_scope();
        result
    }

    /// If we're trying to organize item definitions into submodules, add them to a module
    /// scoped "namespace" if we have a path available, otherwise add it to the global "namespace"
    fn insert_item(
        &self,
        item: P<Item>,
        decl_file_path: Option<&PathBuf>,
        main_file_path: &PathBuf,
    ) {
        if self.tcfg.reorganize_definitions
            && decl_file_path.expect("There should be a decl file path.") != main_file_path
        {
            let mut mod_blocks = self.mod_blocks.borrow_mut();
            let mod_block_items = mod_blocks
                .entry(decl_file_path.unwrap().clone())
                .or_insert(ItemStore::new());

            mod_block_items.items.push(item);
        } else {
            self.item_store.borrow_mut().items.push(item)
        }
    }

    /// If we're trying to organize foreign item definitions into submodules, add them to a module
    /// scoped "namespace" if we have a path available, otherwise add it to the global "namespace"
    fn insert_foreign_item(
        &self,
        item: ForeignItem,
        decl_file_path: Option<&PathBuf>,
        main_file_path: &PathBuf,
    ) {
        if self.tcfg.reorganize_definitions && decl_file_path.unwrap() != main_file_path {
            let mut mod_blocks = self.mod_blocks.borrow_mut();
            let mod_block_items = mod_blocks
                .entry(decl_file_path.unwrap().clone())
                .or_insert(ItemStore::new());

            mod_block_items.foreign_items.push(item);
        } else {
            self.item_store.borrow_mut().foreign_items.push(item)
        }
    }

    fn match_type_kind(&self, ctype: CTypeId, store: &mut ItemStore, decl_file_path: &path::Path) {
        use self::CTypeKind::*;

        match self.ast_context[ctype].kind {
            Void | Char | SChar | UChar | Short | UShort | Int | UInt | Long | ULong | LongLong
            | ULongLong | Int128 | UInt128 | Half | Float | Double => {
                store.uses.get_mut(vec!["super".into()]).insert("libc");
            }
            LongDouble => {
                store.uses.get_mut(vec!["super".into()]).insert("f128");
            }
            // Bool uses the bool type, so no dependency on libc
            Bool => {}
            Paren(ctype)
            | Decayed(ctype)
            | IncompleteArray(ctype)
            | ConstantArray(ctype, _)
            | Elaborated(ctype)
            | Pointer(CQualTypeId { ctype, .. }) => {
                self.match_type_kind(ctype, store, decl_file_path)
            }
            Enum(decl_id) | Typedef(decl_id) | Union(decl_id) | Struct(decl_id) => {
                let mut decl_id = decl_id.clone();
                // if the `decl` has been "squashed", get the corresponding `decl_id`
                if self.ast_context.prenamed_decls.contains_key(&decl_id) {
                    decl_id = *self.ast_context.prenamed_decls.get(&decl_id).unwrap();
                }
                let decl = &self.ast_context.c_decls[&decl_id];
                let decl_loc = &decl.loc.as_ref().unwrap();

                // If the definition lives in the same header, there is no need to import it
                // in fact, this would be a hard rust error
                if decl_loc.file_path.as_ref().unwrap() == decl_file_path {
                    return;
                }

                let ident_name = self
                    .type_converter
                    .borrow()
                    .resolve_decl_name(decl_id)
                    .unwrap();

                // Either the decl lives in the parent module, or else in a sibling submodule
                match decl_loc.file_path {
                    Some(ref decl_path) if decl_path == &self.main_file => {
                        store.uses.get_mut(vec!["super".into()]).insert(ident_name);
                    }
                    _ => {
                        let file_path = decl_loc.file_path.as_ref().unwrap();
                        let file_name = clean_path(&self.mod_names, &file_path);

                        store
                            .uses
                            .get_mut(vec!["super".into(), file_name])
                            .insert(ident_name);
                    }
                };
            }
            Function(CQualTypeId { ctype, .. }, ref params, ..) => {
                // Return Type
                let type_kind = &self.ast_context[ctype].kind;

                // Rust doesn't use void for return type, so skip
                if *type_kind != Void {
                    self.match_type_kind(ctype, store, decl_file_path);
                }

                // Param Types
                for param_id in params {
                    self.match_type_kind(param_id.ctype, store, decl_file_path);
                }
            }
            Vector(CQualTypeId { ctype, .. }, len) => {
                // Since vector imports are global, we can find the correct type name in the parent scope
                let type_name = match (&self.ast_context[ctype].kind, len) {
                    (CTypeKind::Float, 4) => "__m128",
                    (CTypeKind::Float, 8) => "__m256",
                    (CTypeKind::Double, 2) => "__m128d",
                    (CTypeKind::Double, 4) => "__m256d",
                    (CTypeKind::LongLong, 4) => "__m256i",
                    (CTypeKind::LongLong, 2)
                    | (CTypeKind::Char, 16)
                    | (CTypeKind::Int, 4)
                    | (CTypeKind::Short, 8) => "__m128i",
                    (CTypeKind::LongLong, 1) | (CTypeKind::Int, 2) => "__m64",
                    (kind, len) => unimplemented!("Unknown vector type: {:?} x {}", kind, len),
                };

                store
                    .uses
                    .get_mut(vec!["super".into()])
                    .insert_with_attr(type_name, mk().pub_());
            }
            ref e => unimplemented!("{:?}", e),
        }
    }

    fn generate_submodule_imports(&self, decl_id: CDeclId, decl_file_path: Option<&PathBuf>) {
        let decl_file_path = decl_file_path.expect("There should be a decl file path");
        let decl = self.ast_context.c_decls.get(&decl_id).unwrap();
        let mut sumbodule_items = self.mod_blocks.borrow_mut();
        let item_store = sumbodule_items
            .entry(decl_file_path.to_path_buf())
            .or_insert(ItemStore::new());

        match decl.kind {
            CDeclKind::Struct { ref fields, .. } | CDeclKind::Union { ref fields, .. } => {
                let field_ids = fields.as_ref().map(|vec| vec.as_slice()).unwrap_or(&[]);

                for field_id in field_ids.iter() {
                    match self.ast_context.c_decls[field_id].kind {
                        CDeclKind::Field { typ, .. } => {
                            self.match_type_kind(typ.ctype, item_store, decl_file_path)
                        }
                        _ => unreachable!("Found something in a struct other than a field"),
                    }
                }
            }
            CDeclKind::EnumConstant { .. } => {}
            // REVIEW: Enums can only be integer types? So libc is likely always required?
            CDeclKind::Enum { .. } => {
                item_store.uses.get_mut(vec!["super".into()]).insert("libc");
            }
            CDeclKind::Variable {
                has_static_duration: true,
                is_externally_visible: true,
                typ,
                ..
            }
            | CDeclKind::Variable {
                has_thread_duration: true,
                is_externally_visible: true,
                typ,
                ..
            }
            | CDeclKind::Typedef { typ, .. } => {
                self.match_type_kind(typ.ctype, item_store, decl_file_path)
            }
            CDeclKind::Function {
                is_global: true,
                typ,
                ..
            } => self.match_type_kind(typ, item_store, decl_file_path),
            CDeclKind::Function { .. } => {
                // TODO: We may need to explicitly skip SIMD functions here when getting types for
                // a fn definition in a header since SIMD headers define functions but we're using imports
                // rather than translating the original definition
            }
            CDeclKind::Variable {
                has_static_duration,
                has_thread_duration,
                is_externally_visible: false,
                ..
            } if has_static_duration || has_thread_duration => {}
            ref e => unimplemented!("{:?}", e),
        }
    }
}<|MERGE_RESOLUTION|>--- conflicted
+++ resolved
@@ -1712,27 +1712,6 @@
                     (ty, init)
                 } else {
                     let (ty, _, init) = self.convert_variable(ctx.static_(), initializer, typ)?;
-<<<<<<< HEAD
-
-                    if self.static_initializer_needs_const_transmute(initializer) {
-                        self.use_feature("const_transmute");
-                    }
-
-                    let init = if self.static_initializer_is_unsafe(initializer, typ) {
-                        let mut init = init?;
-                        init.stmts.push(mk().expr_stmt(init.val));
-                        let init = mk().unsafe_().block(init.stmts);
-
-                        mk().block_expr(init)
-                    } else {
-                        let init = init?;
-                        assert!(
-                            init.stmts.is_empty(),
-                            "Expected no side-effects in static initializer"
-                        );
-                        init.val
-                    };
-=======
                     let mut init = init?;
                     // TODO: Replace this by relying entirely on
                     // WithStmts.is_unsafe() of the translated variable
@@ -1743,7 +1722,6 @@
                         .ok_or_else(|| {
                             format_err!("Expected no side-effects in static initializer")
                         })?;
->>>>>>> afd9c8e9
 
                     (ty, init)
                 };
